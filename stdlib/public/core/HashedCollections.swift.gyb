//===----------------------------------------------------------------------===//
//
// This source file is part of the Swift.org open source project
//
// Copyright (c) 2014 - 2016 Apple Inc. and the Swift project authors
// Licensed under Apache License v2.0 with Runtime Library Exception
//
// See http://swift.org/LICENSE.txt for license information
// See http://swift.org/CONTRIBUTORS.txt for the list of Swift project authors
//
//===----------------------------------------------------------------------===//

import SwiftShims

// General Mutable, Value-Type Collections
// =================================================
//
// Basic copy-on-write (COW) requires a container's data to be copied
// into new storage before it is modified, to avoid changing the data
// of other containers that may share the data.  There is one
// exception: when we know the container has the only reference to the
// data, we can elide the copy.  This COW optimization is crucial for
// the performance of mutating algorithms.
//
// Some container elements (Characters in a String, key/value pairs in
// an open-addressing hash table) are not traversable with a fixed
// size offset, so incrementing/decrementing indices requires looking
// at the contents of the container.  The current interface for
// incrementing/decrementing indices of a Collection is the usual ++i,
// --i. Therefore, for memory safety, the indices need to keep a
// reference to the container's underlying data so that it can be
// inspected.  But having multiple outstanding references to the
// underlying data defeats the COW optimization.
//
// The way out is to count containers referencing the data separately
// from indices that reference the data.  When deciding to elide the
// copy and modify the data directly---as long as we don't violate
// memory safety of any outstanding indices---we only need to be
// sure that no other containers are referencing the data.
//
// Implementation notes
// ====================
//
// `Dictionary` uses two storage schemes: native storage and Cocoa storage.
//
// Native storage is a hash table with open addressing and linear probing.  The
// bucket array forms a logical ring (e.g., a chain can wrap around the end of
// buckets array to the beginning of it).
//
// The logical bucket array is implemented as three arrays: Key, Value, and a
// bitmap that marks valid entries. An invalid entry marks the end of a chain.
// There is always at least one invalid entry among the buckets. `Dictionary`
// does not use tombstones.
//
// In addition to the native storage `Dictionary` can also wrap an
// `NSDictionary` in order to allow bridging `NSDictionary` to `Dictionary` in
// `O(1)`.
//
// Currently native storage uses a data structure like this::
//
//   Dictionary<K,V> (a struct)
//   +----------------------------------------------+
//   | [ _VariantDictionaryStorage<K,V> (an enum) ] |
//   +---|------------------------------------------+
//      /
//     |
//     V  _NativeDictionaryStorageOwner<K,V> (a class)
//   +-----------------------------------------------------------+
//   | [refcount#1] [ _NativeDictionaryStorage<K,V> (a struct) ] |
//   +----------------|------------------------------------------+
//                    |
//     +--------------+
//     |
//     V  _NativeDictionaryStorageImpl<K,V> (a class)
//   +-----------------------------------------+
//   | [refcount#2]    [...element storage...] |
//   +-----------------------------------------+
//     ^
//     +---+
//         |              Dictionary<K,V>.Index (an enum)
//   +-----|--------------------------------------------+
//   |     |     _NativeDictionaryIndex<K,V> (a struct) |
//   | +---|------------------------------------------+ |
//   | | [ _NativeDictionaryStorage<K,V> (a struct) ] | |
//   | +----------------------------------------------+ |
//   +--------------------------------------------------+
//
// We would like to optimize by allocating the `_NativeDictionaryStorageOwner`
// /inside/ the `_NativeDictionaryStorageImpl`, and override the `dealloc`
// method of `_NativeDictionaryStorageOwner` to do nothing but release its
// reference.
//
//     Dictionary<K,V> (a struct)
//     +----------------------------------------------+
//     | [ _VariantDictionaryStorage<K,V> (an enum) ] |
//     +---|------------------------------------------+
//        /
//       |          +---+
//       |          V   |  _NativeDictionaryStorageImpl<K,V> (a class)
//   +---|--------------|----------------------------------------------+
//   |   |              |                                              |
//   |   | [refcount#2] |                                              |
//   |   |              |                                              |
//   |   V              | _NativeDictionaryStorageOwner<K,V> (a class) |
//   | +----------------|------------------------------------------+   |
//   | | [refcount#1] [ _NativeDictionaryStorage<K,V> (a struct) ] |   |
//   | +-----------------------------------------------------------+   |
//   |                                                                 |
//   | [...element storage...]                                         |
//   +-----------------------------------------------------------------+
//
//
// Cocoa storage uses a data structure like this::
//
//   Dictionary<K,V> (a struct)
//   +----------------------------------------------+
//   | _VariantDictionaryStorage<K,V> (an enum)     |
//   | +----------------------------------------+   |
//   | | [ _CocoaDictionaryStorage (a struct) ] |   |
//   | +---|------------------------------------+   |
//   +-----|----------------------------------------+
//         |
//     +---+
//     |
//     V  NSDictionary (a class)
//   +--------------+
//   | [refcount#1] |
//   +--------------+
//     ^
//     +-+
//       |     Dictionary<K,V>.Index (an enum)
//   +---|-----------------------------------+
//   |   |  _CocoaDictionaryIndex (a struct) |
//   | +-|-----------------------------+     |
//   | | * [ all keys ] [ next index ] |     |
//   | +-------------------------------+     |
//   +---------------------------------------+
//
// `_NativeDictionaryStorageOwner` is an `NSDictionary` subclass.  It can
// be returned to Objective-C during bridging if both `Key` and `Value`
// bridge verbatim.
//
// Index Invalidation
// ------------------
//
// Indexing a container, `c[i]`, uses the integral offset stored in the index
// to access the elements referenced by the container.  The buffer referenced
// by the index is only used to increment and decrement the index.  Most of the
// time, these two buffers will be identical, but they need not always be.  For
// example, if one ensures that a `Dictionary` has sufficient capacity to avoid
// reallocation on the next element insertion, the following works ::
//
//   var (i, found) = d.find(k) // i is associated with d's buffer
//   if found {
//      var e = d            // now d is sharing its data with e
//      e[newKey] = newValue // e now has a unique copy of the data
//      return e[i]          // use i to access e
//   }
//
// The result should be a set of iterator invalidation rules familiar to anyone
// familiar with the C++ standard library.  Note that because all accesses to a
// dictionary buffer are bounds-checked, this scheme never compromises memory
// safety.
//
// Bridging
// ========
//
// Bridging `NSDictionary` to `Dictionary`
// ---------------------------------------
//
// `NSDictionary` bridges to `Dictionary<NSObject, AnyObject>` in `O(1)`,
// without memory allocation.
//
// Bridging `Dictionary` to `NSDictionary`
// ---------------------------------------
//
// `Dictionary<K, V>` bridges to `NSDictionary` iff both `K` and `V` are
// bridged.  Otherwise, a runtime error is raised.
//
// * if both `K` and `V` are bridged verbatim, then `Dictionary<K, V>` bridges
//   to `NSDictionary` in `O(1)`, without memory allocation.  Access to
//   elements does not cause memory allocation.
//
// * otherwise, `K` and/or `V` are unconditionally or conditionally bridged.
//   In this case, `Dictionary<K, V>` is bridged to `NSDictionary` in `O(1)`,
//   without memory allocation.  Complete bridging is performed when the first
//   access to elements happens.  The bridged `NSDictionary` has a cache of
//   pointers it returned, so that:
//   - Every time keys or values are accessed on the bridged `NSDictionary`,
//     new objects are not created.
//   - Accessing the same element (key or value) multiple times will return
//     the same pointer.
//
// Bridging `NSSet` to `Set` and vice versa
// ----------------------------------------
//
// Bridging guarantees for `Set<Element>` are the same as for
// `Dictionary<Element, ()>`.
//

/// This protocol is only used for compile-time checks that
/// every storage type implements all required operations.
internal protocol _HashStorage {
  associatedtype Key
  associatedtype Value
  associatedtype Index
  associatedtype SequenceElement
  associatedtype SequenceElementWithoutLabels
  var startIndex: Index { get }
  var endIndex: Index { get }

  @warn_unused_result
  func successor(of i: Index) -> Index

  func formSuccessor(i: inout Index)

  @warn_unused_result
  func index(forKey key: Key) -> Index?

  @warn_unused_result
  func assertingGet(i: Index) -> SequenceElement

  @warn_unused_result
  func assertingGet(key: Key) -> Value

  @warn_unused_result
  func maybeGet(key: Key) -> Value?

  mutating func updateValue(value: Value, forKey key: Key) -> Value?
  mutating func remove(at index: Index) -> SequenceElement
  mutating func removeValue(forKey key: Key) -> Value?
  mutating func removeAll(keepingCapacity keepCapacity: Bool)
  var count: Int { get }

  @warn_unused_result
  static func fromArray(elements: [SequenceElementWithoutLabels]) -> Self
}

/// The inverse of the default hash table load factor.  Factored out so that it
/// can be used in multiple places in the implementation and stay consistent.
/// Should not be used outside `Dictionary` implementation.
@_transparent
internal var _hashContainerDefaultMaxLoadFactorInverse: Double {
  return 1.0 / 0.75
}

#if _runtime(_ObjC)
/// Call `[lhs isEqual: rhs]`.
///
/// This function is part of the runtime because `Bool` type is bridged to
/// `ObjCBool`, which is in Foundation overlay.
@_silgen_name("swift_stdlib_NSObject_isEqual")
internal func _stdlib_NSObject_isEqual(lhs: AnyObject, _ rhs: AnyObject) -> Bool
#endif

//===--- Hacks and workarounds --------------------------------------------===//

/// Like `UnsafeMutablePointer<Unmanaged<AnyObject>>`, or `id
/// __unsafe_unretained *` in Objective-C ARC.
internal struct _UnmanagedAnyObjectArray {
  // `UnsafeMutablePointer<Unmanaged<AnyObject>>` fails because of:
  // <rdar://problem/16836348> IRGen: Couldn't find conformance

  /// Underlying pointer, typed as an integer to escape from reference
  /// counting.
  internal var value: UnsafeMutablePointer<Int>

  internal init(_ up: UnsafeMutablePointer<AnyObject>) {
    self.value = UnsafeMutablePointer(up)
  }

  internal subscript(i: Int) -> AnyObject {
    get {
      return _reinterpretCastToAnyObject(value[i])
    }
    nonmutating set(newValue) {
      value[i] = unsafeBitCast(newValue, to: Int.self)
    }
  }
}

//===--- APIs unique to Set<Element> --------------------------------------===//

/// A collection of unique `Element` instances.
///
/// The order of elements in a set is stable between mutations but
/// otherwise unpredictable.
public struct Set<Element : Hashable> :
  SetAlgebra, Hashable, Collection, ArrayLiteralConvertible {

  internal typealias _Self = Set<Element>
  internal typealias _VariantStorage = _VariantSetStorage<Element>
  internal typealias _NativeStorage = _NativeSetStorage<Element>
  public typealias Index = SetIndex<Element>

  internal var _variantStorage: _VariantStorage

  /// Create an empty set with at least the given number of
  /// elements worth of storage.  The actual capacity will be the
  /// smallest power of 2 that is >= `minimumCapacity`.
  public init(minimumCapacity: Int) {
    _variantStorage =
      _VariantStorage.native(
        _NativeStorage.Owner(minimumCapacity: minimumCapacity))
  }

  /// Private initializer.
  internal init(_nativeStorage: _NativeSetStorage<Element>) {
    _variantStorage = _VariantStorage.native(
      _NativeStorage.Owner(nativeStorage: _nativeStorage))
  }

  /// Private initializer.
  internal init(_nativeStorageOwner: _NativeSetStorageOwner<Element>) {
    _variantStorage = .native(_nativeStorageOwner)
  }

  //
  // All APIs below should dispatch to `_variantStorage`, without doing any
  // additional processing.
  //

#if _runtime(_ObjC)
  /// Private initializer used for bridging.
  ///
  /// Only use this initializer when both conditions are true:
  ///
  /// * it is statically known that the given `NSSet` is immutable;
  /// * `Element` is bridged verbatim to Objective-C (i.e.,
  ///   is a reference type).
  public init(_immutableCocoaSet: _NSSet) {
    _sanityCheck(_isBridgedVerbatimToObjectiveC(Element.self),
      "Set can be backed by NSSet _variantStorage only when the member type can be bridged verbatim to Objective-C")
    _variantStorage = _VariantSetStorage.cocoa(
      _CocoaSetStorage(cocoaSet: _immutableCocoaSet))
  }
#endif

  /// The position of the first element in a non-empty set.
  ///
  /// This is identical to `endIndex` in an empty set.
  ///
  /// - Complexity: Amortized O(1) if `self` does not wrap a bridged
  ///   `NSSet`, O(N) otherwise.
  public var startIndex: Index {
    return _variantStorage.startIndex
  }

  /// The collection's "past the end" position.
  ///
  /// `endIndex` is not a valid argument to `subscript`, and is always
  /// reachable from `startIndex` by zero or more applications of
  /// `successor()`.
  ///
  /// - Complexity: Amortized O(1) if `self` does not wrap a bridged
  ///   `NSSet`, O(N) otherwise.
  public var endIndex: Index {
    return _variantStorage.endIndex
  }

  // TODO: swift-3-indexing-model - add docs
  @warn_unused_result
  public func successor(of i: Index) -> Index {
    return i.successor()
  }

  // APINAMING: complexity docs are broadly missing in this file.

  /// Returns `true` if the set contains a member.
  @warn_unused_result
  public func contains(member: Element) -> Bool {
    return _variantStorage.maybeGet(member) != nil
  }

  /// Returns the `Index` of a given member, or `nil` if the member is not
  /// present in the set.
  @warn_unused_result
  public func index(of member: Element) -> Index? {
    return _variantStorage.index(forKey: member)
  }

  // APINAMING: say what happens when the element is already there.
  /// Insert a new member into the set.
  public mutating func insert(newMember: Element) {
    _variantStorage.updateValue(newMember, forKey: newMember)
  }

  /// Remove the member from the set and return it if it was present.
  public mutating func remove(member: Element) -> Element? {
    return _variantStorage.removeValue(forKey: member)
  }

  /// Remove the element at the given `position`.
  public mutating func remove(at position: Index) -> Element {
    return _variantStorage.remove(at: position)
  }

  /// Erase all the elements.  If `keepCapacity` is `true`, existing
  /// element capacity is kept for future insertions.
  public mutating func removeAll(keepingCapacity keepCapacity: Bool = false) {
    _variantStorage.removeAll(keepingCapacity: keepCapacity)
  }

  /// Removes and returns the first element.
  ///
  /// - Precondition: `!isEmpty`.
  public mutating func removeFirst() -> Element {
    _precondition(!isEmpty, "can't removeFirst from an empty Set")
    return remove(at: startIndex)
  }

  /// The number of members in the set.
  ///
  /// - Complexity: O(1).
  public var count: Int {
    return _variantStorage.count
  }

  //
  // `Sequence` conformance
  //

  /// Access the member at `position`.
  ///
  /// - Complexity: O(1).
  public subscript(position: Index) -> Element {
    return _variantStorage.assertingGet(position)
  }

  /// Returns an iterator over the members.
  ///
  /// - Complexity: O(1).
  @inline(__always)
  public func makeIterator() -> SetIterator<Element> {
    return _variantStorage.makeIterator()
  }

  //
  // `ArrayLiteralConvertible` conformance
  //
  public init(arrayLiteral elements: Element...) {
    self.init(_nativeStorage: _NativeSetStorage.fromArray(elements))
  }

  //
  // APIs below this comment should be implemented strictly in terms of
  // *public* APIs above.  `_variantStorage` should not be accessed directly.
  //
  // This separates concerns for testing.  Tests for the following APIs need
  // not to concern themselves with testing correctness of behavior of
  // underlying storage (and different variants of it), only correctness of the
  // API itself.
  //

  /// Create an empty `Set`.
  public init() {
    self = Set<Element>(minimumCapacity: 0)
  }

  /// Create a `Set` from a finite sequence of items.
  public init<
    Source : Sequence where Source.Iterator.Element == Element
  >(_ sequence: Source) {
    self.init()
    if let s = sequence as? Set<Element> {
      // If this sequence is actually a native `Set`, then we can quickly
      // adopt its native storage and let COW handle uniquing only
      // if necessary.
      switch s._variantStorage {
        case .native(let owner):
          _variantStorage = .native(owner)
        case .cocoa(let owner):
          _variantStorage = .cocoa(owner)
      }
    } else {
      for item in sequence {
        insert(item)
      }
    }
  }

  /// Returns `true` iff `possibleSuperset` contains every member of `self`.
  @warn_unused_result
  public func isSubsetOf<
    S : Sequence where S.Iterator.Element == Element
  >(possibleSuperset: S) -> Bool {
    // FIXME(performance): isEmpty fast path, here and elsewhere.
    let other = Set(possibleSuperset)
    return isSubsetOf(other)
  }

  /// Returns `true` iff `possibleStrictSuperset` contains every member
  /// of `self`, and at least one other element.
  @warn_unused_result
  public func isStrictSubsetOf<
    S : Sequence where S.Iterator.Element == Element
  >(possibleStrictSuperset: S) -> Bool {
    // FIXME: code duplication.
    let other = Set(possibleStrictSuperset)
    return isStrictSubsetOf(other)
  }

  /// Returns `true` iff `self` contains every element of `possibleSubset`.
  @warn_unused_result
  public func isSupersetOf<
    S : Sequence where S.Iterator.Element == Element
  >(possibleSubset: S) -> Bool {
    // FIXME(performance): Don't build a set; just ask if every element is in
    // `self`.
    let other = Set(possibleSubset)
    return other.isSubsetOf(self)
  }

  /// Returns `true` iff `self` contains every element of
  /// `possibleStrictSubset`, and at least one other element.
  @warn_unused_result
  public func isStrictSupersetOf<
    S : Sequence where S.Iterator.Element == Element
  >(possibleStrictSubset: S) -> Bool {
    let other = Set(possibleStrictSubset)
    return other.isStrictSubsetOf(self)
  }

  /// Returns `true` iff no element of `other` is a member of `self`.
  @warn_unused_result
  public func isDisjointWith<
    S : Sequence where S.Iterator.Element == Element
  >(other: S) -> Bool {
    // FIXME(performance): Don't need to build a set.
    let otherSet = Set(other)
    return isDisjointWith(otherSet)
  }

  // APINAMING: should we say which one wins if an element appears twice?
  /// Return a new `Set` containing the members of `self` and the
  /// elements of `other`.
  @warn_unused_result
  public func union<
    S : Sequence where S.Iterator.Element == Element
  >(other: S) -> Set<Element> {
    var newSet = self
    newSet.unionInPlace(other)
    return newSet
  }

  /// Inserts the elements of `other` into `self`.
  public mutating func unionInPlace<
    S : Sequence where S.Iterator.Element == Element
  >(other: S) {
    for item in other {
      insert(item)
    }
  }

  /// Returns the members of `self` not contained in `other`.
  @warn_unused_result
  public func subtract<
    S : Sequence where S.Iterator.Element == Element
  >(other: S) -> Set<Element> {
    return _subtract(other)
  }

  internal func _subtract<
    S : Sequence where S.Iterator.Element == Element
  >(other: S) -> Set<Element> {
    var newSet = self
    newSet.subtractInPlace(other)
    return newSet
  }

  /// Removes the elements of `other` from `self`.
  public mutating func subtractInPlace<
    S : Sequence where S.Iterator.Element == Element
  >(other: S) {
    _subtractInPlace(other)
  }

  internal mutating func _subtractInPlace<
    S : Sequence where S.Iterator.Element == Element
  >(other: S) {
    for item in other {
      remove(item)
    }
  }

  /// Returns the members of `self` contained in `other`.
  @warn_unused_result
  public func intersect<
    S : Sequence where S.Iterator.Element == Element
  >(other: S) -> Set<Element> {
    let otherSet = Set(other)
    return intersect(otherSet)
  }

  /// Removes any members not contained in `other`.
  public mutating func intersectInPlace<
    S : Sequence where S.Iterator.Element == Element
  >(other: S) {
    // Because `intersect` needs to both modify and iterate over
    // the left-hand side, the index may become invalidated during
    // traversal so an intermediate set must be created.
    //
    // FIXME(performance): perform this operation at a lower level
    // to avoid invalidating the index and avoiding a copy.
    let result = self.intersect(other)

    // The result can only have fewer or the same number of elements.
    // If no elements were removed, don't perform a reassignment
    // as this may cause an unnecessary uniquing COW.
    if result.count != count {
      self = result
    }
  }

  /// Returns the elements contained in `self` or `other`, but not both.
  @warn_unused_result
  public func exclusiveOr<
    S : Sequence where S.Iterator.Element == Element
  >(other: S) -> Set<Element> {
    var newSet = self
    newSet.exclusiveOrInPlace(other)
    return newSet
  }

  /// Replace `self` with the elements contained in `self` or `other`,
  /// but not both.
  public mutating func exclusiveOrInPlace<
    S : Sequence where S.Iterator.Element == Element
  >(other: S) {
    let otherSet = Set(other)
    exclusiveOrInPlace(otherSet)
  }

  public var hashValue: Int {
    // FIXME: <rdar://problem/18915294> Cache Set<T> hashValue
    var result: Int = _mixInt(0)
    for member in self {
       result ^= _mixInt(member.hashValue)
    }
    return result
  }

  //
  // `Sequence` conformance
  //

  @warn_unused_result
  public func _customContainsEquatableElement(member: Element) -> Bool? {
    return contains(member)
  }

  @warn_unused_result
  public func _customIndexOfEquatableElement(member: Element) -> Index?? {
    return Optional(index(of: member))
  }

  //
  // Collection conformance
  //

  /// `true` iff `self` is empty.
  public var isEmpty: Bool {
    return count == 0
  }

  /// The first element of `self`, or `nil` if `self` is empty.
  public var first: Element? {
    return count > 0 ? self[startIndex] : nil
  }
}

/// Check for both subset and equality relationship between
/// a set and some sequence (which may itself be a `Set`).
///
/// (isSubset: lhs ⊂ rhs, isEqual: lhs ⊂ rhs and |lhs| = |rhs|)
@warn_unused_result
internal func _compareSets<Element>(lhs: Set<Element>, _ rhs: Set<Element>)
  -> (isSubset: Bool, isEqual: Bool) {
  // FIXME(performance): performance could be better if we start by comparing
  // counts.
  for member in lhs {
    if !rhs.contains(member) {
      return (false, false)
    }
  }
  return (true, lhs.count == rhs.count)
}

@warn_unused_result
public func == <Element : Hashable>(lhs: Set<Element>, rhs: Set<Element>) -> Bool {
  switch (lhs._variantStorage, rhs._variantStorage) {
  case (.native(let lhsNativeOwner), .native(let rhsNativeOwner)):
    let lhsNative = lhsNativeOwner.nativeStorage
    let rhsNative = rhsNativeOwner.nativeStorage

    if lhsNativeOwner === rhsNativeOwner {
      return true
    }

    if lhsNative.count != rhsNative.count {
      return false
    }

    for member in lhs {
      let (_, found) =
        rhsNative._find(member, startBucket: rhsNative._bucket(member))
      if !found {
        return false
      }
    }
    return true

  case (_VariantSetStorage.cocoa(let lhsCocoa),
      _VariantSetStorage.cocoa(let rhsCocoa)):
#if _runtime(_ObjC)
    return _stdlib_NSObject_isEqual(lhsCocoa.cocoaSet, rhsCocoa.cocoaSet)
#else
      _sanityCheckFailure("internal error: unexpected cocoa set")
#endif

  case (_VariantSetStorage.native(let lhsNativeOwner),
    _VariantSetStorage.cocoa(let rhsCocoa)):
#if _runtime(_ObjC)
    let lhsNative = lhsNativeOwner.nativeStorage

    if lhsNative.count != rhsCocoa.count {
      return false
    }

    let endIndex = lhsNative.endIndex
    var i = lhsNative.startIndex
    while i != endIndex {
      let key = lhsNative.assertingGet(i)
      let bridgedKey: AnyObject = _bridgeToObjectiveCUnconditional(key)
      let optRhsValue: AnyObject? = rhsCocoa.maybeGet(bridgedKey)
      if let rhsValue = optRhsValue {
        if key == _forceBridgeFromObjectiveC(rhsValue, Element.self) {
          i = i.successor()
          continue
        }
      }
      i = i.successor()
      return false
    }
    return true
#else
      _sanityCheckFailure("internal error: unexpected cocoa set")
#endif

  case (_VariantSetStorage.cocoa, _VariantSetStorage.native):
#if _runtime(_ObjC)
    return rhs == lhs
#else
      _sanityCheckFailure("internal error: unexpected cocoa set")
#endif
  }
}

extension Set : CustomStringConvertible, CustomDebugStringConvertible {
  @warn_unused_result
  private func makeDescription(isDebug isDebug: Bool) -> String {
    var result = isDebug ? "Set([" : "["
    var first = true
    for member in self {
      if first {
        first = false
      } else {
        result += ", "
      }
      debugPrint(member, terminator: "", to: &result)
    }
    result += isDebug ? "])" : "]"
    return result
  }

  /// A textual representation of `self`.
  public var description: String {
    return makeDescription(isDebug: false)
  }

  /// A textual representation of `self`, suitable for debugging.
  public var debugDescription: String {
    return makeDescription(isDebug: true)
  }
}

#if _runtime(_ObjC)
@_silgen_name("swift_stdlib_CFSetGetValues")
func _stdlib_CFSetGetValues(nss: _NSSet, _: UnsafeMutablePointer<AnyObject>)

/// Equivalent to `NSSet.allObjects`, but does not leave objects on the
/// autorelease pool.
internal func _stdlib_NSSet_allObjects(nss: _NSSet) ->
  _HeapBuffer<Int, AnyObject> {
  let count = nss.count
  let buffer = _HeapBuffer<Int, AnyObject>(
    _HeapBufferStorage<Int, AnyObject>.self, count, count)
  _stdlib_CFSetGetValues(nss, buffer.baseAddress)
  return buffer
}
#endif

//===--- Compiler conversion/casting entry points for Set<Element> --------===//

#if _runtime(_ObjC)
/// Perform a non-bridged upcast that always succeeds.
///
/// - Precondition: `BaseValue` is a base class or base `@objc`
///   protocol (such as `AnyObject`) of `DerivedValue`.
@warn_unused_result
public func _setUpCast<DerivedValue, BaseValue>(source: Set<DerivedValue>)
  -> Set<BaseValue> {
  _sanityCheck(_isClassOrObjCExistential(BaseValue.self))
  _sanityCheck(_isClassOrObjCExistential(DerivedValue.self))

  var builder = _SetBuilder<BaseValue>(count: source.count)
  for member in source {
    builder.add(member: unsafeBitCast(member, to: BaseValue.self))
  }
  return builder.take()
}

/// Implements an unconditional upcast that involves bridging.
///
/// The cast can fail if bridging fails.
///
/// - Precondition: `SwiftValue` is bridged to Objective-C
///   and requires non-trivial bridging.
@warn_unused_result
public func _setBridgeToObjectiveC<SwiftValue, ObjCValue>(
  source: Set<SwiftValue>
) -> Set<ObjCValue> {
  _sanityCheck(_isClassOrObjCExistential(ObjCValue.self))
  _sanityCheck(!_isBridgedVerbatimToObjectiveC(SwiftValue.self))

  var result = Set<ObjCValue>(minimumCapacity: source.count)
  let valueBridgesDirectly =
    _isBridgedVerbatimToObjectiveC(SwiftValue.self) ==
    _isBridgedVerbatimToObjectiveC(ObjCValue.self)
  for member in source {
    var bridgedMember: ObjCValue
    if valueBridgesDirectly {
      bridgedMember = unsafeBitCast(member, to: ObjCValue.self)
    } else {
      let bridged: AnyObject? = _bridgeToObjectiveC(member)
      _precondition(bridged != nil,
      "set member cannot be bridged to Objective-C")
      bridgedMember = unsafeBitCast(bridged!, to: ObjCValue.self)
    }
    result.insert(bridgedMember)
  }
  return result
}

/// Implements a forced downcast.  This operation should have O(1) complexity.
///
/// The cast can fail if bridging fails.  The actual checks and bridging can be
/// deferred.
///
/// - Precondition: `DerivedValue` is a subtype of `BaseValue` and both
///   are reference types.
@warn_unused_result
public func _setDownCast<BaseValue, DerivedValue>(source: Set<BaseValue>)
  -> Set<DerivedValue> {

  _sanityCheck(_isClassOrObjCExistential(BaseValue.self))
  _sanityCheck(_isClassOrObjCExistential(DerivedValue.self))

  switch source._variantStorage {
  case _VariantSetStorage.native(let nativeOwner):
    return Set(
    _immutableCocoaSet:
    unsafeBitCast(nativeOwner, to: _NSSet.self))

  case _VariantSetStorage.cocoa(let cocoaStorage):
    return Set(
    _immutableCocoaSet:
    unsafeBitCast(cocoaStorage, to: _NSSet.self))
  }
}

/// Implements a conditional downcast.
///
/// If the cast fails, the function returns `nil`.  All checks should be
/// performed eagerly.
///
/// - Precondition: `DerivedValue` is a subtype of `BaseValue` and both
///   are reference types.
@warn_unused_result
public func _setDownCastConditional<BaseValue, DerivedValue>(
  source: Set<BaseValue>
) -> Set<DerivedValue>? {
  _sanityCheck(_isClassOrObjCExistential(BaseValue.self))
  _sanityCheck(_isClassOrObjCExistential(DerivedValue.self))

  var result = Set<DerivedValue>(minimumCapacity: source.count)
  for member in source {
    if let derivedMember = member as? DerivedValue {
      result.insert(derivedMember)
      continue
    }
    return nil
  }
  return result
}

/// Implements an unconditional downcast that involves bridging.
///
/// - Precondition: At least one of `SwiftValue` is a bridged value
///   type, and the corresponding `ObjCValue` is a reference type.
@warn_unused_result
public func _setBridgeFromObjectiveC<ObjCValue, SwiftValue>(
  source: Set<ObjCValue>
) -> Set<SwiftValue> {
  let result: Set<SwiftValue>? = _setBridgeFromObjectiveCConditional(source)
  _precondition(result != nil, "This set cannot be bridged from Objective-C")
  return result!
}

/// Implements a conditional downcast that involves bridging.
///
/// If the cast fails, the function returns `nil`.  All checks should be
/// performed eagerly.
///
/// - Precondition: At least one of `SwiftValue` is a bridged value
///   type, and the corresponding `ObjCValue` is a reference type.
@warn_unused_result
public func _setBridgeFromObjectiveCConditional<
  ObjCValue, SwiftValue
>(
  source: Set<ObjCValue>
) -> Set<SwiftValue>? {
  _sanityCheck(_isClassOrObjCExistential(ObjCValue.self))
  _sanityCheck(!_isBridgedVerbatimToObjectiveC(SwiftValue.self))

  let valueBridgesDirectly =
    _isBridgedVerbatimToObjectiveC(SwiftValue.self) ==
      _isBridgedVerbatimToObjectiveC(ObjCValue.self)

  var result = Set<SwiftValue>(minimumCapacity: source.count)
  for value in source {
    // Downcast the value.
    var resultValue: SwiftValue
    if valueBridgesDirectly {
      if let bridgedValue = value as? SwiftValue {
        resultValue = bridgedValue
      } else {
        return nil
      }
    } else {
      if let bridgedValue = _conditionallyBridgeFromObjectiveC(
          _reinterpretCastToAnyObject(value), SwiftValue.self) {
        resultValue = bridgedValue
      } else {
        return nil
      }
    }
    result.insert(resultValue)
  }
  return result
}
#endif

//===--- APIs unique to Dictionary<Key, Value> ----------------------------===//

/// A mapping from `Key` to `Value`.
///
/// The order of elements in a dictionary is stable between mutations
/// but otherwise unpredictable.
public struct Dictionary<Key : Hashable, Value> :
  Collection, DictionaryLiteralConvertible {

  internal typealias _Self = Dictionary<Key, Value>
  internal typealias _VariantStorage = _VariantDictionaryStorage<Key, Value>
  internal typealias _NativeStorage = _NativeDictionaryStorage<Key, Value>
  public typealias Element = (key: Key, value: Value)
  public typealias Index = DictionaryIndex<Key, Value>

  internal var _variantStorage: _VariantStorage

  /// Create an empty dictionary.
  public init() {
    self = Dictionary<Key, Value>(minimumCapacity: 0)
  }

  /// Create a dictionary with at least the given number of
  /// elements worth of storage.  The actual capacity will be the
  /// smallest power of 2 that is >= `minimumCapacity`.
  public init(minimumCapacity: Int) {
    _variantStorage =
      .native(_NativeStorage.Owner(minimumCapacity: minimumCapacity))
  }

  internal init(_nativeStorage: _NativeDictionaryStorage<Key, Value>) {
    _variantStorage =
      .native(_NativeStorage.Owner(nativeStorage: _nativeStorage))
  }

  internal init(
    _nativeStorageOwner: _NativeDictionaryStorageOwner<Key, Value>
  ) {
    _variantStorage = .native(_nativeStorageOwner)
  }

#if _runtime(_ObjC)
  /// Private initializer used for bridging.
  ///
  /// Only use this initializer when both conditions are true:
  ///
  /// * it is statically known that the given `NSDictionary` is immutable;
  /// * `Key` and `Value` are bridged verbatim to Objective-C (i.e.,
  ///   are reference types).
  public init(_immutableCocoaDictionary: _NSDictionary) {
    _sanityCheck(
      _isBridgedVerbatimToObjectiveC(Key.self) &&
      _isBridgedVerbatimToObjectiveC(Value.self),
      "Dictionary can be backed by NSDictionary storage only when both key and value are bridged verbatim to Objective-C")
    _variantStorage = .cocoa(
      _CocoaDictionaryStorage(cocoaDictionary: _immutableCocoaDictionary))
  }
#endif

  //
  // All APIs below should dispatch to `_variantStorage`, without doing any
  // additional processing.
  //

  /// The position of the first element in a non-empty dictionary.
  ///
  /// Identical to `endIndex` in an empty dictionary.
  ///
  /// - Complexity: Amortized O(1) if `self` does not wrap a bridged
  ///   `NSDictionary`, O(N) otherwise.
  public var startIndex: Index {
    return _variantStorage.startIndex
  }

  /// The collection's "past the end" position.
  ///
  /// `endIndex` is not a valid argument to `subscript`, and is always
  /// reachable from `startIndex` by zero or more applications of
  /// `successor()`.
  ///
  /// - Complexity: Amortized O(1) if `self` does not wrap a bridged
  ///   `NSDictionary`, O(N) otherwise.
  public var endIndex: Index {
    return _variantStorage.endIndex
  }

  // TODO: swift-3-indexing-model - add docs
  @warn_unused_result
  public func successor(of i: Index) -> Index {
    return i.successor()
  }

  /// Returns the `Index` for the given key, or `nil` if the key is not
  /// present in the dictionary.
  @warn_unused_result
  @inline(__always)
  public func index(forKey key: Key) -> Index? {
    // Complexity: amortized O(1) for native storage, O(N) when wrapping an
    // NSDictionary.
    return _variantStorage.index(forKey: key)
  }

  /// Returns the key-value pair at `position`.
  ///
  /// - Complexity: O(1).
  public subscript(position: Index) -> Element {
    return _variantStorage.assertingGet(position)
  }

  /// Access the value associated with the given key.
  ///
  /// Reading a key that is not present in `self` yields `nil`.
  /// Writing `nil` as the value for a given key erases that key from
  /// `self`.
  public subscript(key: Key) -> Value? {
    @inline(__always)
    get {
      return _variantStorage.maybeGet(key)
    }
    set(newValue) {
      if let x = newValue {
        // FIXME(performance): this loads and discards the old value.
        _variantStorage.updateValue(x, forKey: key)
      }
      else {
        // FIXME(performance): this loads and discards the old value.
        removeValue(forKey: key)
      }
    }
  }

  /// Update the value stored in the dictionary for the given key, or, if the
  /// key does not exist, add a new key-value pair to the dictionary.
  ///
  /// Returns the value that was replaced, or `nil` if a new key-value pair
  /// was added.
  public mutating func updateValue(
    value: Value, forKey key: Key
  ) -> Value? {
    return _variantStorage.updateValue(value, forKey: key)
  }

  /// Remove and return the key-value pair at `index`.
  ///
  /// Invalidates all indices with respect to `self`.
  ///
  /// - Complexity: O(`self.count`).
  public mutating func remove(at index: Index) -> Element {
    return _variantStorage.remove(at: index)
  }

  /// Remove a given key and the associated value from the dictionary.
  /// Returns the value that was removed, or `nil` if the key was not present
  /// in the dictionary.
  public mutating func removeValue(forKey key: Key) -> Value? {
    return _variantStorage.removeValue(forKey: key)
  }

  /// Removes all elements.
  ///
  /// - Postcondition: `capacity == 0` if `keepingCapacity` is
  /// `false`, otherwise the capacity will not be decreased.
  ///
  /// Invalidates all indices with respect to `self`.
  ///
  /// - parameter keepCapacity: If `true`, the operation preserves the
  ///   storage capacity that the collection has, otherwise the underlying
  ///   storage is released.  The default is `false`.
  ///
  /// Complexity: O(`self.count`).
  public mutating func removeAll(keepingCapacity keepCapacity: Bool = false) {
    // The 'will not decrease' part in the documentation comment is worded very
    // carefully.  The capacity can increase if we replace Cocoa storage with
    // native storage.
    _variantStorage.removeAll(keepingCapacity: keepCapacity)
  }

  /// The number of entries in the dictionary.
  ///
  /// - Complexity: O(1).
  public var count: Int {
    return _variantStorage.count
  }

  //
  // `Sequence` conformance
  //

  /// Returns an iterator over the `(Key, Value)` pairs.
  ///
  /// - Complexity: O(1).
  @inline(__always)
  public func makeIterator() -> DictionaryIterator<Key, Value> {
    return _variantStorage.makeIterator()
  }

  //
  // DictionaryLiteralConvertible conformance
  //

  /// Create an instance initialized with `elements`.
  @effects(readonly)
  public init(dictionaryLiteral elements: (Key, Value)...) {
    self.init(_nativeStorage: _NativeDictionaryStorage.fromArray(elements))
  }

  //
  // APIs below this comment should be implemented strictly in terms of
  // *public* APIs above.  `_variantStorage` should not be accessed directly.
  //
  // This separates concerns for testing.  Tests for the following APIs need
  // not to concern themselves with testing correctness of behavior of
  // underlying storage (and different variants of it), only correctness of the
  // API itself.
  //

  /// A collection containing just the keys of `self`.
  ///
  /// Keys appear in the same order as they occur as the `.key` member
  /// of key-value pairs in `self`.  Each key in the result has a
  /// unique value.
  public var keys: LazyMapCollection<Dictionary, Key> {
    return self.lazy.map { $0.key }
  }

  /// A collection containing just the values of `self`.
  ///
  /// Values appear in the same order as they occur as the `.value` member
  /// of key-value pairs in `self`.
  public var values: LazyMapCollection<Dictionary, Value> {
    return self.lazy.map { $0.value }
  }

  //
  // Collection conformance
  //

  /// `true` iff `count == 0`.
  public var isEmpty: Bool {
    return count == 0
  }

}

@warn_unused_result
public func == <Key : Equatable, Value : Equatable>(
  lhs: [Key : Value],
  rhs: [Key : Value]
) -> Bool {
  switch (lhs._variantStorage, rhs._variantStorage) {
  case (.native(let lhsNativeOwner), .native(let rhsNativeOwner)):
    let lhsNative = lhsNativeOwner.nativeStorage
    let rhsNative = rhsNativeOwner.nativeStorage

    if lhsNativeOwner === rhsNativeOwner {
      return true
    }

    if lhsNative.count != rhsNative.count {
      return false
    }

    for (k, v) in lhs {
      let (pos, found) = rhsNative._find(k, startBucket: rhsNative._bucket(k))
      // FIXME: Can't write the simple code pending
      // <rdar://problem/15484639> Refcounting bug
      /*
      if !found || rhs[pos].value != lhsElement.value {
        return false
      }
      */
      if !found {
        return false
      }
      if rhsNative.value(at: pos.offset) != v {
        return false
      }
    }
    return true

  case (.cocoa(let lhsCocoa), .cocoa(let rhsCocoa)):
#if _runtime(_ObjC)
    return _stdlib_NSObject_isEqual(
      lhsCocoa.cocoaDictionary, rhsCocoa.cocoaDictionary)
#else
    _sanityCheckFailure("internal error: unexpected cocoa dictionary")
#endif

  case (.native(let lhsNativeOwner), .cocoa(let rhsCocoa)):
#if _runtime(_ObjC)
    let lhsNative = lhsNativeOwner.nativeStorage

    if lhsNative.count != rhsCocoa.count {
      return false
    }

    let endIndex = lhsNative.endIndex
    var index = lhsNative.startIndex
    while index != endIndex {
      let (key, value) = lhsNative.assertingGet(index)
      let optRhsValue: AnyObject? =
        rhsCocoa.maybeGet(_bridgeToObjectiveCUnconditional(key))
      // TODO: swift-3-indexing-model: change 'if' into 'guard'.
      if let rhsValue = optRhsValue {
        if value == _forceBridgeFromObjectiveC(rhsValue, Value.self) {
          lhsNative.formSuccessor(&index)
          continue
        }
      }
      return false
    }
    return true
#else
    _sanityCheckFailure("internal error: unexpected cocoa dictionary")
#endif

  case (.cocoa, .native):
#if _runtime(_ObjC)
    return rhs == lhs
#else
    _sanityCheckFailure("internal error: unexpected cocoa dictionary")
#endif
  }
}

@warn_unused_result
public func != <Key : Equatable, Value : Equatable>(
  lhs: [Key : Value],
  rhs: [Key : Value]
) -> Bool {
  return !(lhs == rhs)
}

extension Dictionary : CustomStringConvertible, CustomDebugStringConvertible {
  @warn_unused_result
  internal func _makeDescription() -> String {
    if count == 0 {
      return "[:]"
    }

    var result = "["
    var first = true
    for (k, v) in self {
      if first {
        first = false
      } else {
        result += ", "
      }
      debugPrint(k, terminator: "", to: &result)
      result += ": "
      debugPrint(v, terminator: "", to: &result)
    }
    result += "]"
    return result
  }

  /// A textual representation of `self`.
  public var description: String {
    return _makeDescription()
  }

  /// A textual representation of `self`, suitable for debugging.
  public var debugDescription: String {
    return _makeDescription()
  }
}

#if _runtime(_ObjC)
/// Equivalent to `NSDictionary.allKeys`, but does not leave objects on the
/// autorelease pool.
@warn_unused_result
internal func _stdlib_NSDictionary_allKeys(nsd: _NSDictionary)
    -> _HeapBuffer<Int, AnyObject> {
  let count = nsd.count
  let buffer = _HeapBuffer<Int, AnyObject>(
    _HeapBufferStorage<Int, AnyObject>.self, count, count)

  nsd.getObjects(nil, andKeys: buffer.baseAddress)
  return buffer
}
#endif

//===--- Compiler conversion/casting entry points for Dictionary<K, V> ----===//

#if _runtime(_ObjC)
/// Perform a non-bridged upcast that always succeeds.
///
/// - Precondition: `BaseKey` and `BaseValue` are base classes or base `@objc`
///   protocols (such as `AnyObject`) of `DerivedKey` and `DerivedValue`,
///   respectively.
@warn_unused_result
public func _dictionaryUpCast<DerivedKey, DerivedValue, BaseKey, BaseValue>(
    source: Dictionary<DerivedKey, DerivedValue>
) -> Dictionary<BaseKey, BaseValue> {
  // FIXME: This crappy implementation is O(n) because it copies the
  // data; a proper implementation would be O(1).

  _sanityCheck(_isClassOrObjCExistential(BaseKey.self))
  _sanityCheck(_isClassOrObjCExistential(BaseValue.self))
  _sanityCheck(_isClassOrObjCExistential(DerivedKey.self))
  _sanityCheck(_isClassOrObjCExistential(DerivedValue.self))

  var result = Dictionary<BaseKey, BaseValue>(minimumCapacity: source.count)
  for (k, v) in source {
    result[unsafeBitCast(k, to: BaseKey.self)] =
      unsafeBitCast(v, to: BaseValue.self)
  }
  return result
}

/// Implements an unconditional upcast that involves bridging.
///
/// The cast can fail if bridging fails.
///
/// - Precondition: `SwiftKey` and `SwiftValue` are bridged to Objective-C,
///   and at least one of them requires non-trivial bridging.
@warn_unused_result
@inline(never)
@_semantics("stdlib_binary_only")
public func _dictionaryBridgeToObjectiveC<
  SwiftKey, SwiftValue, ObjCKey, ObjCValue
>(
  source: Dictionary<SwiftKey, SwiftValue>
) -> Dictionary<ObjCKey, ObjCValue> {

  // Note: We force this function to stay in the swift dylib because
  // it is not performance sensitive and keeping it in the dylib saves
  // a new kilobytes for each specialization for all users of dictionary.

  _sanityCheck(
    !_isBridgedVerbatimToObjectiveC(SwiftKey.self) ||
    !_isBridgedVerbatimToObjectiveC(SwiftValue.self))
  _sanityCheck(
    _isClassOrObjCExistential(ObjCKey.self) ||
    _isClassOrObjCExistential(ObjCValue.self))

  var result = Dictionary<ObjCKey, ObjCValue>(minimumCapacity: source.count)
  let keyBridgesDirectly =
    _isBridgedVerbatimToObjectiveC(SwiftKey.self) ==
      _isBridgedVerbatimToObjectiveC(ObjCKey.self)
  let valueBridgesDirectly =
    _isBridgedVerbatimToObjectiveC(SwiftValue.self) ==
      _isBridgedVerbatimToObjectiveC(ObjCValue.self)
  for (key, value) in source {
    // Bridge the key
    var bridgedKey: ObjCKey
    if keyBridgesDirectly {
      bridgedKey = unsafeBitCast(key, to: ObjCKey.self)
    } else {
      let bridged: AnyObject? = _bridgeToObjectiveC(key)
      _precondition(bridged != nil, "dictionary key cannot be bridged to Objective-C")
      bridgedKey = unsafeBitCast(bridged!, to: ObjCKey.self)
    }

    // Bridge the value
    var bridgedValue: ObjCValue
    if valueBridgesDirectly {
      bridgedValue = unsafeBitCast(value, to: ObjCValue.self)
    } else {
      let bridged: AnyObject? = _bridgeToObjectiveC(value)
      _precondition(bridged != nil,
          "dictionary value cannot be bridged to Objective-C")
      bridgedValue = unsafeBitCast(bridged!, to: ObjCValue.self)
    }

    result[bridgedKey] = bridgedValue
  }

  return result
}

/// Implements a forced downcast.  This operation should have O(1) complexity.
///
/// The cast can fail if bridging fails.  The actual checks and bridging can be
/// deferred.
///
/// - Precondition: `DerivedKey` is a subtype of `BaseKey`, `DerivedValue` is
///   a subtype of `BaseValue`, and all of these types are reference types.
@warn_unused_result
public func _dictionaryDownCast<BaseKey, BaseValue, DerivedKey, DerivedValue>(
  source: Dictionary<BaseKey, BaseValue>
) -> Dictionary<DerivedKey, DerivedValue> {
  _sanityCheck(_isClassOrObjCExistential(BaseKey.self))
  _sanityCheck(_isClassOrObjCExistential(BaseValue.self))
  _sanityCheck(_isClassOrObjCExistential(DerivedKey.self))
  _sanityCheck(_isClassOrObjCExistential(DerivedValue.self))

  switch source._variantStorage {
  case .native(let nativeOwner):
    // FIXME(performance): this introduces an indirection through Objective-C
    // runtime, even though we access native storage.  But we cannot
    // unsafeBitCast the owner object, because that would change the generic
    // arguments.
    //
    // One way to solve this is to add a third, read-only, representation to
    // variant storage: like _NativeDictionaryStorageOwner, but it would
    // perform casts when accessing elements.
    //
    // Note: it is safe to treat the storage as immutable here because
    // Dictionary will not mutate storage with reference count greater than 1.
    return Dictionary(
      _immutableCocoaDictionary:
        unsafeBitCast(nativeOwner, to: _NSDictionary.self))

  case .cocoa(let cocoaStorage):
    return Dictionary(
      _immutableCocoaDictionary:
        unsafeBitCast(cocoaStorage, to: _NSDictionary.self))
  }
}

/// Implements a conditional downcast.
///
/// If the cast fails, the function returns `nil`.  All checks should be
/// performed eagerly.
///
/// - Precondition: `DerivedKey` is a subtype of `BaseKey`, `DerivedValue` is
///   a subtype of `BaseValue`, and all of these types are reference types.
@warn_unused_result
public func _dictionaryDownCastConditional<
  BaseKey, BaseValue, DerivedKey, DerivedValue
>(
  source: Dictionary<BaseKey, BaseValue>
) -> Dictionary<DerivedKey, DerivedValue>? {
  _sanityCheck(_isClassOrObjCExistential(BaseKey.self))
  _sanityCheck(_isClassOrObjCExistential(BaseValue.self))
  _sanityCheck(_isClassOrObjCExistential(DerivedKey.self))
  _sanityCheck(_isClassOrObjCExistential(DerivedValue.self))

  var result = Dictionary<DerivedKey, DerivedValue>()
  for (key, value) in source {
    if let derivedKey = key as? DerivedKey {
      if let derivedValue = value as? DerivedValue {
        result[derivedKey] = derivedValue
        continue
      }
    }

    // Either the key or the value wasn't of the appropriate derived
    // type. Fail.
    return nil
  }
  return result
}

/// Implements an unconditional downcast that involves bridging.
///
/// - Precondition: At least one of `SwiftKey` or `SwiftValue` is a bridged value
///   type, and the corresponding `ObjCKey` or `ObjCValue` is a reference type.
@warn_unused_result
public func _dictionaryBridgeFromObjectiveC<
  ObjCKey, ObjCValue, SwiftKey, SwiftValue
>(
  source: Dictionary<ObjCKey, ObjCValue>
) -> Dictionary<SwiftKey, SwiftValue> {
  let result: Dictionary<SwiftKey, SwiftValue>? =
    _dictionaryBridgeFromObjectiveCConditional(source)
  _precondition(result != nil, "dictionary cannot be bridged from Objective-C")
  return result!
}

/// Implements a conditional downcast that involves bridging.
///
/// If the cast fails, the function returns `nil`.  All checks should be
/// performed eagerly.
///
/// - Precondition: At least one of `SwiftKey` or `SwiftValue` is a bridged value
///   type, and the corresponding `ObjCKey` or `ObjCValue` is a reference type.
@warn_unused_result
public func _dictionaryBridgeFromObjectiveCConditional<
  ObjCKey, ObjCValue, SwiftKey, SwiftValue
>(
  source: Dictionary<ObjCKey, ObjCValue>
) -> Dictionary<SwiftKey, SwiftValue>? {
  _sanityCheck(
    _isClassOrObjCExistential(ObjCKey.self) ||
    _isClassOrObjCExistential(ObjCValue.self))
  _sanityCheck(
    !_isBridgedVerbatimToObjectiveC(SwiftKey.self) ||
    !_isBridgedVerbatimToObjectiveC(SwiftValue.self))

  let keyBridgesDirectly =
    _isBridgedVerbatimToObjectiveC(SwiftKey.self) ==
      _isBridgedVerbatimToObjectiveC(ObjCKey.self)
  let valueBridgesDirectly =
    _isBridgedVerbatimToObjectiveC(SwiftValue.self) ==
      _isBridgedVerbatimToObjectiveC(ObjCValue.self)

  var result = Dictionary<SwiftKey, SwiftValue>(minimumCapacity: source.count)
  for (key, value) in source {
    // Downcast the key.
    var resultKey: SwiftKey
    if keyBridgesDirectly {
      if let bridgedKey = key as? SwiftKey {
        resultKey = bridgedKey
      } else {
        return nil
      }
    } else {
      if let bridgedKey = _conditionallyBridgeFromObjectiveC(
        _reinterpretCastToAnyObject(key), SwiftKey.self) {
          resultKey = bridgedKey
      } else {
        return nil
      }
    }

    // Downcast the value.
    var resultValue: SwiftValue
    if valueBridgesDirectly {
      if let bridgedValue = value as? SwiftValue {
        resultValue = bridgedValue
      } else {
        return nil
      }
    } else {
      if let bridgedValue = _conditionallyBridgeFromObjectiveC(
        _reinterpretCastToAnyObject(value), SwiftValue.self) {
          resultValue = bridgedValue
      } else {
        return nil
      }
    }

    result[resultKey] = resultValue
  }
  return result
}
#endif

//===--- APIs templated for Dictionary and Set ----------------------------===//

%{
# Tuple items:
# Self: Class name
#
# a_Self: Class name when using an indefinite article
#
# TypeParametersDecl: Generic parameters appearing in top-level declarations
#
# TypeParameters: Generic parameters appearing in typealiases, etc.
#
# AnyTypeParameters: Generic parameters where all variables are AnyObject
#
# Sequence: The type of things appearing in the collection as a sequence
#                 e.g. dictionaries are a sequence of (Key, Value) pairs.
# AnySequenceType: The same as Sequence but everything is an AnyObject.
collections = [
  ('Set',
   'a Set',
   'Element : Hashable',
   'Element',
   'AnyObject',
   'Element',
   'AnyObject'),

  ('Dictionary',
   'a Dictionary',
   'Key : Hashable, Value',
   'Key, Value',
   'AnyObject, AnyObject',
   '(key: Key, value: Value)',
   '(AnyObject, AnyObject)'),
]
}%

/// A wrapper around a bitmap storage with room for at least `bitCount` bits.
internal struct _BitMap {
  internal let values: UnsafeMutablePointer<UInt>
  internal let bitCount: Int

  // Note: We use UInt here to get unsigned math (shifts).
  @warn_unused_result
  internal static func wordIndex(i: UInt) -> UInt {
    return i / UInt._sizeInBits
  }

  @warn_unused_result
  internal static func bitIndex(i: UInt) -> UInt {
    return i % UInt._sizeInBits
  }

  @warn_unused_result
  internal static func wordsFor(bitCount: Int) -> Int {
    return bitCount + Int._sizeInBytes - 1 / Int._sizeInBytes
  }

  internal init(storage: UnsafeMutablePointer<UInt>, bitCount: Int) {
    self.bitCount = bitCount
    self.values = storage
  }

  internal var numberOfWords: Int {
    @warn_unused_result
    get {
      return _BitMap.wordsFor(bitCount)
    }
  }

  internal func initializeToZero() {
    for i in 0 ..< numberOfWords {
      (values + i).initialize(with: 0)
    }
  }

  internal subscript(i: Int) -> Bool {
    @warn_unused_result
    get {
      _sanityCheck(i < Int(bitCount) && i >= 0, "index out of bounds")
      let idx = UInt(i)
      let word = values[Int(_BitMap.wordIndex(idx))]
      let bit = word & (1 << _BitMap.bitIndex(idx))
      return bit != 0
    }
    nonmutating set {
      _sanityCheck(i < Int(bitCount) && i >= 0, "index out of bounds")
      let idx = UInt(i)
      let wordIdx = _BitMap.wordIndex(idx)
      if newValue {
        values[Int(wordIdx)] =
            values[Int(wordIdx)] | (1 << _BitMap.bitIndex(idx))
      } else {
        values[Int(wordIdx)] =
            values[Int(wordIdx)] & ~(1 << _BitMap.bitIndex(idx))
      }
    }
  }
}

/// Header part of the native storage.
internal struct _HashedContainerStorageHeader {
  internal init(capacity: Int) {
    self.capacity = capacity
  }

  internal var capacity: Int
  internal var count: Int = 0
  internal var maxLoadFactorInverse: Double =
    _hashContainerDefaultMaxLoadFactorInverse
}

% for (Self, a_Self, TypeParametersDecl, TypeParameters, AnyTypeParameters, Sequence, AnySequenceType) in collections:

/// An instance of this class has all `${Self}` data tail-allocated.
/// Enough bytes are allocated to hold the bitmap for marking valid entries,
/// keys, and values. The data layout starts with the bitmap, followed by the
/// keys, followed by the values.
final internal class _Native${Self}StorageImpl<${TypeParameters}> :
  ManagedBuffer<_HashedContainerStorageHeader, UInt8> {
  // Note: It is intended that ${TypeParameters}
  // (without : Hashable) is used here - this storage must work
  // with non-Hashable types.

  internal typealias BufferPointer =
    ManagedBufferPointer<_HashedContainerStorageHeader, UInt8>
  internal typealias StorageImpl = _Native${Self}StorageImpl

%if Self == 'Set': # Set needs these to keep signatures simple.
  internal typealias Key = ${TypeParameters}
%end

  /// Returns the bytes necessary to store a bit map of 'capacity' bytes and
  /// padding to align the start to word alignment.
  @warn_unused_result
  internal static func bytesForBitMap(capacity capacity: Int) -> Int {
    let numWords = _BitMap.wordsFor(capacity)
    return numWords * sizeof(UInt) + alignof(UInt)
  }

  /// Returns the bytes necessary to store 'capacity' keys and padding to align
  /// the start to the alignment of the 'Key' type assuming a word aligned base
  /// address.
  @warn_unused_result
  internal static func bytesForKeys(capacity capacity: Int) -> Int {
    let padding = max(0, alignof(Key.self) - alignof(UInt))
    return strideof(Key.self) * capacity + padding
  }

  /// Returns the bytes necessary to store 'capacity' values and padding to
  /// align the start to the alignment of the 'Value' type assuming a base
  /// address aligned to the maximum of the alignment of the 'Key' type and the
  /// alignment of a word.

%if Self == 'Dictionary':
  @warn_unused_result
  internal static func bytesForValues(capacity capacity: Int) -> Int {
    let maxPrevAlignment = max(alignof(Key.self), alignof(UInt))
    let padding = max(0, alignof(Value.self) - maxPrevAlignment)
    return strideof(Value.self) * capacity + padding
  }
%end

  internal var buffer: BufferPointer {
    @warn_unused_result
    get {
      return BufferPointer(self)
    }
  }

  // All underscored functions are unsafe and need a _fixLifetime in the caller.
  internal var _body: _HashedContainerStorageHeader {
    unsafeAddress {
      return UnsafePointer(buffer._valuePointer)
    }
    unsafeMutableAddress {
      return buffer._valuePointer
    }
  }

  @_versioned
  internal var _capacity: Int {
    @warn_unused_result
    get {
      return _body.capacity
    }
  }

  internal var _count: Int {
    set {
      _body.count = newValue
    }
    @warn_unused_result
    get {
      return _body.count
    }
  }

  internal var _maxLoadFactorInverse : Double {
    @warn_unused_result
    get {
      return _body.maxLoadFactorInverse
    }
  }

  internal
  var _initializedHashtableEntriesBitMapStorage: UnsafeMutablePointer<UInt> {
    @warn_unused_result
    get {
      let start = UInt(Builtin.ptrtoint_Word(buffer._elementPointer._rawValue))
      let alignment = UInt(alignof(UInt))
      let alignMask = alignment &- UInt(1)
      return UnsafeMutablePointer<UInt>(
          bitPattern:(start &+ alignMask) & ~alignMask)
    }
  }

  internal var _keys: UnsafeMutablePointer<Key> {
    @warn_unused_result
    get {
      let start =
          UInt(Builtin.ptrtoint_Word(
              _initializedHashtableEntriesBitMapStorage._rawValue)) &+
          UInt(_BitMap.wordsFor(_capacity)) &* UInt(strideof(UInt))
      let alignment = UInt(alignof(Key))
      let alignMask = alignment &- UInt(1)
      return UnsafeMutablePointer<Key>(
          bitPattern:(start &+ alignMask) & ~alignMask)
    }
  }

%if Self == 'Dictionary':
  internal var _values: UnsafeMutablePointer<Value> {
    @warn_unused_result
    get {
      let start = UInt(Builtin.ptrtoint_Word(_keys._rawValue)) &+
        UInt(_capacity) &* UInt(strideof(Key.self))
      let alignment = UInt(alignof(Value))
      let alignMask = alignment &- UInt(1)
      return UnsafeMutablePointer<Value>(
          bitPattern:(start &+ alignMask) & ~alignMask)
    }
  }
%end

  /// Create a storage instance with room for 'capacity' entries and all entries
  /// marked invalid.
  internal class func create(capacity capacity: Int) -> StorageImpl {
    let requiredCapacity =
      bytesForBitMap(capacity: capacity) + bytesForKeys(capacity: capacity)
%if Self == 'Dictionary':
        + bytesForValues(capacity: capacity)
%end

    let r = super.create(minimumCapacity: requiredCapacity) { _ in
      return _HashedContainerStorageHeader(capacity: capacity)
    }
    let storage = r as! StorageImpl
    let initializedEntries = _BitMap(
        storage: storage._initializedHashtableEntriesBitMapStorage,
        bitCount: capacity)
    initializedEntries.initializeToZero()
    return storage
  }

  deinit {
    let capacity = _capacity
    let initializedEntries = _BitMap(
        storage: _initializedHashtableEntriesBitMapStorage, bitCount: capacity)
    let keys = _keys
%if Self == 'Dictionary':
    let values = _values
%end

    if !_isPOD(Key.self) {
      for i in 0 ..< capacity {
        if initializedEntries[i] {
          (keys+i).deinitialize()
        }
      }
    }

%if Self == 'Dictionary':
    if !_isPOD(Value.self) {
      for i in 0 ..< capacity {
        if initializedEntries[i] {
          (values+i).deinitialize()
        }
      }
    }
%end
    buffer._valuePointer.deinitialize()
    _fixLifetime(self)
  }
}

public // @testable
struct _Native${Self}Storage<${TypeParametersDecl}> :
  _HashStorage, CustomStringConvertible {
  internal typealias Owner = _Native${Self}StorageOwner<${TypeParameters}>
  internal typealias StorageImpl = _Native${Self}StorageImpl<${TypeParameters}>
  internal typealias SequenceElement = ${Sequence}
%if Self == 'Set':
  internal typealias SequenceElementWithoutLabels = Element
%else:
  internal typealias SequenceElementWithoutLabels = (Key, Value)
%end
  internal typealias Storage = _Native${Self}Storage<${TypeParameters}>

%if Self == 'Set': # Set needs these to keep signatures simple.
  internal typealias Key = ${TypeParameters}
  internal typealias Value = ${TypeParameters}
%end

  internal let buffer: StorageImpl

  internal let initializedEntries: _BitMap
  internal let keys: UnsafeMutablePointer<Key>
%if Self == 'Dictionary':
  internal let values: UnsafeMutablePointer<Value>
%end

  internal init(capacity: Int) {
    buffer = StorageImpl.create(capacity: capacity)
    initializedEntries = _BitMap(
        storage: buffer._initializedHashtableEntriesBitMapStorage,
        bitCount: capacity)
    keys = buffer._keys
%if Self == 'Dictionary':
    values = buffer._values
%end
    _fixLifetime(buffer)
  }

  internal init(minimumCapacity: Int = 2) {
    // Make sure there's a representable power of 2 >= minimumCapacity
    _sanityCheck(minimumCapacity <= (Int.max >> 1) + 1)

    var capacity = 2
    while capacity < minimumCapacity {
      capacity <<= 1
    }

    self = _Native${Self}Storage(capacity: capacity)
  }

  @_transparent
  public // @testable
  var capacity: Int {
    @warn_unused_result
    get {
      let result = buffer._capacity
      _fixLifetime(buffer)
      return result
    }
  }

  @_transparent
  internal var count: Int {
    @warn_unused_result
    get {
      let result = buffer._count
      _fixLifetime(buffer)
      return result
    }
    nonmutating set(newValue) {
      buffer._count = newValue
      _fixLifetime(buffer)
    }
  }

  @_transparent
  internal var maxLoadFactorInverse: Double {
    @warn_unused_result
    get {
      let result = buffer._maxLoadFactorInverse
      _fixLifetime(buffer)
      return result
    }
  }

  @warn_unused_result
  @inline(__always)
  internal func key(at i: Int) -> Key {
    _precondition(i >= 0 && i < capacity)
    _sanityCheck(isInitializedEntry(at: i))

    let res = (keys + i).pointee
    _fixLifetime(self)
    return res
  }

  @warn_unused_result
  internal func isInitializedEntry(at i: Int) -> Bool {
    _precondition(i >= 0 && i < capacity)
    return initializedEntries[i]
  }

  @_transparent
  internal func destroyEntry(at i: Int) {
    _sanityCheck(isInitializedEntry(at: i))
    (keys + i).deinitialize()
%if Self == 'Dictionary':
    (values + i).deinitialize()
%end
    initializedEntries[i] = false
    _fixLifetime(self)
  }

%if Self == 'Set':
  @_transparent
  internal func initializeKey(k: Key, at i: Int) {
    _sanityCheck(!isInitializedEntry(at: i))

    (keys + i).initialize(with: k)
    initializedEntries[i] = true
    _fixLifetime(self)
  }

  @_transparent
  internal func moveInitializeEntry(
    from from: Storage, at: Int, toEntryAt: Int
  ) {
    _sanityCheck(!isInitializedEntry(at: toEntryAt))
    (keys + toEntryAt).initialize(with: (from.keys + at).move())
    from.initializedEntries[at] = false
    initializedEntries[toEntryAt] = true
  }

  internal func setKey(key: Key, at i: Int) {
    _precondition(i >= 0 && i < capacity)
    _sanityCheck(isInitializedEntry(at: i))

    (keys + i).pointee = key
    _fixLifetime(self)
  }

%elif Self == 'Dictionary':
  @_transparent
  internal func initializeKey(k: Key, value v: Value, at i: Int) {
    _sanityCheck(!isInitializedEntry(at: i))

    (keys + i).initialize(with: k)
    (values + i).initialize(with: v)
    initializedEntries[i] = true
    _fixLifetime(self)
  }

  @_transparent
  internal func moveInitializeEntry(
    from from: Storage, at: Int, toEntryAt: Int
  ) {
    _sanityCheck(!isInitializedEntry(at: toEntryAt))
    (keys + toEntryAt).initialize(with: (from.keys + at).move())
    (values + toEntryAt).initialize(with: (from.values + at).move())
    from.initializedEntries[at] = false
    initializedEntries[toEntryAt] = true
  }

  @_transparent
  @warn_unused_result
  internal func value(at i: Int) -> Value {
    _sanityCheck(isInitializedEntry(at: i))

    let res = (values + i).pointee
    _fixLifetime(self)
    return res
  }

  @_transparent
  internal func setKey(key: Key, value: Value, at i: Int) {
    _sanityCheck(isInitializedEntry(at: i))
    (keys + i).pointee = key
    (values + i).pointee = value
    _fixLifetime(self)
  }

%end

  //
  // Implementation details
  //

  internal var _bucketMask: Int {
    // The capacity is not negative, therefore subtracting 1 will not overflow.
    return capacity &- 1
  }

  @warn_unused_result
  internal func _bucket(k: Key) -> Int {
    return _squeezeHashValue(k.hashValue, 0..<capacity)
  }

  @warn_unused_result
  internal func _successor(of bucket: Int) -> Int {
    // Bucket is within 0 and capacity. Therefore adding 1 does not overflow.
    return (bucket &+ 1) & _bucketMask
  }

  @warn_unused_result
  internal func _prev(bucket: Int) -> Int {
    // Bucket is not negative. Therefore subtracting 1 does not overflow.
    return (bucket &- 1) & _bucketMask
  }

  /// Search for a given key starting from the specified bucket.
  ///
  /// If the key is not present, returns the position where it could be
  /// inserted.
  @warn_unused_result
  @inline(__always)
  internal func _find(key: Key, startBucket: Int)
    -> (pos: Index, found: Bool) {

    var bucket = startBucket

    // The invariant guarantees there's always a hole, so we just loop
    // until we find one
    while true {
      let isHole = !isInitializedEntry(at: bucket)
      if isHole {
        return (Index(nativeStorage: self, offset: bucket), false)
      }
      if self.key(at: bucket) == key {
        return (Index(nativeStorage: self, offset: bucket), true)
      }
      bucket = _successor(of: bucket)
    }
  }

  @_transparent
  @warn_unused_result
  internal static func minimumCapacity(
    minimumCount minimumCount: Int,
    maxLoadFactorInverse: Double
  ) -> Int {
    // `minimumCount + 1` below ensures that we don't fill in the last hole
    return max(Int(Double(minimumCount) * maxLoadFactorInverse),
               minimumCount + 1)
  }

  /// Storage should be uniquely referenced.
  /// The `key` should not be present in the ${Self}.
  /// This function does *not* update `count`.

%if Self == 'Set':

  internal mutating func unsafeAddNew(key newKey: Element) {
    let (i, found) = _find(newKey, startBucket: _bucket(newKey))
    _sanityCheck(
      !found, "unsafeAddNew was called, but the key is already present")
    initializeKey(newKey, at: i.offset)
  }

%elif Self == 'Dictionary':

  internal mutating func unsafeAddNew(key newKey: Key, value: Value) {
    let (i, found) = _find(newKey, startBucket: _bucket(newKey))
    _sanityCheck(
      !found, "unsafeAddNew was called, but the key is already present")
    initializeKey(newKey, value: value, at: i.offset)
  }

%end

  /// A textual representation of `self`.
  public // @testable
  var description: String {
    var result = ""
#if INTERNAL_CHECKS_ENABLED
    for i in 0..<capacity {
      if isInitializedEntry(at: i) {
        let key = self.key(at: i)
        result += "bucket \(i), ideal bucket = \(_bucket(key)), key = \(key)\n"
      } else {
        result += "bucket \(i), empty\n"
      }
    }
#endif
    return result
  }

  //
  // _HashStorage conformance
  //

  internal typealias Index = _Native${Self}Index<${TypeParameters}>

  internal var startIndex: Index {
    return Index(nativeStorage: self, offset: -1).successor()
  }

  internal var endIndex: Index {
    return Index(nativeStorage: self, offset: capacity)
  }

  @warn_unused_result
<<<<<<< HEAD
  internal func successor(of i: Index) -> Index {
    return i.successor()
  }

  internal func formSuccessor(i: inout Index) {
    // FIXME: swift-3-indexing-model: optimize if possible.
    i = i.successor()
  }

  @warn_unused_result
=======
  @inline(__always)
>>>>>>> 66808b96
  internal func index(forKey key: Key) -> Index? {
    if count == 0 {
      // Fast path that avoids computing the hash of the key.
      return nil
    }
    let (i, found) = _find(key, startBucket: _bucket(key))
    return found ? i : nil
  }

  @warn_unused_result
  internal func assertingGet(i: Index) -> SequenceElement {
    _precondition(
      isInitializedEntry(at: i.offset),
      "attempting to access ${Self} elements using an invalid Index")
    let key = self.key(at: i.offset)
%if Self == 'Set':
    return key
%elif Self == 'Dictionary':
    return (key, self.value(at: i.offset))
%end

  }

  @warn_unused_result
  internal func assertingGet(key: Key) -> Value {
    let (i, found) = _find(key, startBucket: _bucket(key))
    _precondition(found, "key not found")
%if Self == 'Set':
    return self.key(at: i.offset)
%elif Self == 'Dictionary':
    return self.value(at: i.offset)
%end
  }

  @warn_unused_result
  @inline(__always)
  internal func maybeGet(key: Key) -> Value? {
    if count == 0 {
      // Fast path that avoids computing the hash of the key.
      return nil
    }

    let (i, found) = _find(key, startBucket: _bucket(key))
    if found {
%if Self == 'Set':
      return self.key(at: i.offset)
%elif Self == 'Dictionary':
      return self.value(at: i.offset)
%end
    }
    return nil
  }

  internal mutating func updateValue(value: Value, forKey key: Key) -> Value? {
    _sanityCheckFailure(
      "don't call mutating methods on _Native${Self}Storage")
  }

  internal mutating func remove(at index: Index) -> SequenceElement {
    _sanityCheckFailure(
      "don't call mutating methods on _Native${Self}Storage")
  }

  internal mutating func removeValue(forKey key: Key) -> Value? {
    _sanityCheckFailure(
      "don't call mutating methods on _Native${Self}Storage")
  }

  internal mutating func removeAll(keepingCapacity keepCapacity: Bool) {
    _sanityCheckFailure(
      "don't call mutating methods on _Native${Self}Storage")
  }

  @warn_unused_result
  internal static func fromArray(elements: [SequenceElementWithoutLabels])
    -> _Native${Self}Storage<${TypeParameters}> {

    let requiredCapacity =
      _Native${Self}Storage<${TypeParameters}>.minimumCapacity(
        minimumCount: elements.count,
        maxLoadFactorInverse: _hashContainerDefaultMaxLoadFactorInverse)
    let nativeStorage = _Native${Self}Storage<${TypeParameters}>(
      minimumCapacity: requiredCapacity)

%if Self == 'Set':

    var count = 0
    for key in elements {
      let (i, found) =
        nativeStorage._find(key, startBucket: nativeStorage._bucket(key))
      if found {
        continue
      }
      nativeStorage.initializeKey(key, at: i.offset)
      count += 1
    }
    nativeStorage.count = count

%elif Self == 'Dictionary':

    for (key, value) in elements {
      let (i, found) =
        nativeStorage._find(key, startBucket: nativeStorage._bucket(key))
      _precondition(!found, "${Self} literal contains duplicate keys")
      nativeStorage.initializeKey(key, value: value, at: i.offset)
    }
    nativeStorage.count = elements.count

%end

    return nativeStorage
  }
}

#if _runtime(_ObjC)
/// Storage for bridged `${Self}` elements.  We could have used
/// `${Self}<${AnyTypeParameters}>`, but `AnyObject` cannot be a Key because
/// it is not `Hashable`.
internal struct _BridgedNative${Self}Storage {
  internal typealias StorageImpl =
    _Native${Self}StorageImpl<${AnyTypeParameters}>
  internal typealias SequenceElement = ${AnySequenceType}

  internal let buffer: StorageImpl
  internal let initializedEntries: _BitMap
  internal let keys: UnsafeMutablePointer<AnyObject>
%if Self == 'Dictionary':
  internal let values: UnsafeMutablePointer<AnyObject>
%end


  internal init(buffer: StorageImpl) {
    self.buffer = buffer
    initializedEntries = _BitMap(
      storage: buffer._initializedHashtableEntriesBitMapStorage,
      bitCount: buffer._capacity)
    keys = buffer._keys
%if Self == 'Dictionary':
    values = buffer._values
%end
    _fixLifetime(buffer)
  }

  @_transparent
  internal var capacity: Int {
    get {
      let result = buffer._capacity
      _fixLifetime(buffer)
      return result
    }
  }

  internal func isInitializedEntry(at i: Int) -> Bool {
    return initializedEntries[i]
  }

  internal func key(at i: Int) -> AnyObject {
    _precondition(i >= 0 && i < capacity)
    _sanityCheck(isInitializedEntry(at: i))

    let res = (keys + i).pointee
    _fixLifetime(self)
    return res
  }

  internal func setKey(key: AnyObject, at i: Int) {
    _precondition(i >= 0 && i < capacity)
    _sanityCheck(isInitializedEntry(at: i))

    (keys + i).pointee = key
    _fixLifetime(self)
  }

%if Self == 'Set':
  @_transparent
  internal func initializeKey(k: AnyObject, at i: Int) {
    _sanityCheck(!isInitializedEntry(at: i))

    (keys + i).initialize(with: k)
    initializedEntries[i] = true
    _fixLifetime(self)
  }
%elif Self == 'Dictionary':
  @_transparent
  internal func initializeKey(k: AnyObject, value v: AnyObject, at i: Int
  ) {
    _sanityCheck(!isInitializedEntry(at: i))

    (keys + i).initialize(with: k)
    (values + i).initialize(with: v)
    initializedEntries[i] = true
    _fixLifetime(self)
  }

  @_transparent
  @warn_unused_result
  internal func value(at i: Int) -> AnyObject {
    _sanityCheck(isInitializedEntry(at: i))
    let res = (values + i).pointee
    _fixLifetime(self)
    return res
  }
%end

  @warn_unused_result
  internal func assertingGet(i: Int) -> SequenceElement {
    _precondition(
      isInitializedEntry(at: i),
      "attempting to access ${Self} elements using an invalid Index")
    let key = self.key(at: i)
%if Self == 'Set':
    return key
%elif Self == 'Dictionary':
    return (key, self.value(at: i))
%end
  }
}

final internal class _Native${Self}StorageKeyNSEnumerator<
  ${TypeParametersDecl}
>
  : _SwiftNativeNSEnumerator, _NSEnumerator {

  internal typealias NativeStorageOwner =
    _Native${Self}StorageOwner<${TypeParameters}>
  internal typealias Index = _Native${Self}Index<${TypeParameters}>

  internal override required init() {
    _sanityCheckFailure("don't call this designated initializer")
  }

  internal init(_ nativeStorageOwner: NativeStorageOwner) {
    self.nativeStorageOwner = nativeStorageOwner
    nextIndex = nativeStorageOwner.nativeStorage.startIndex
    endIndex = nativeStorageOwner.nativeStorage.endIndex
  }

  internal var nativeStorageOwner: NativeStorageOwner
  internal var nextIndex: Index
  internal var endIndex: Index

  //
  // NSEnumerator implementation.
  //
  // Do not call any of these methods from the standard library!
  //

  @objc
  @warn_unused_result
  internal func nextObject() -> AnyObject? {
    if nextIndex == endIndex {
      return nil
    }
    let bridgedKey: AnyObject = nativeStorageOwner._getBridgedKey(nextIndex)
    nativeStorageOwner.nativeStorage.formSuccessor(&nextIndex)
    return bridgedKey
  }

  @objc(countByEnumeratingWithState:objects:count:)
  internal func countByEnumeratingWith(
    state: UnsafeMutablePointer<_SwiftNSFastEnumerationState>,
    objects: UnsafeMutablePointer<AnyObject>,
    count: Int
  ) -> Int {
    var theState = state.pointee
    if theState.state == 0 {
      theState.state = 1 // Arbitrary non-zero value.
      theState.itemsPtr = AutoreleasingUnsafeMutablePointer(objects)
      theState.mutationsPtr = _fastEnumerationStorageMutationsPtr
    }

    if nextIndex == endIndex {
      state.pointee = theState
      return 0
    }

    // Return only a single element so that code can start iterating via fast
    // enumeration, terminate it, and continue via NSEnumerator.
    let bridgedKey: AnyObject = nativeStorageOwner._getBridgedKey(nextIndex)
    nativeStorageOwner.nativeStorage.formSuccessor(&nextIndex)

    let unmanagedObjects = _UnmanagedAnyObjectArray(objects)
    unmanagedObjects[0] = bridgedKey
    state.pointee = theState
    return 1
  }
}
#endif

/// This class is an artifact of the COW implementation.  This class only
/// exists to keep separate retain counts separate for:
/// - `${Self}` and `NS${Self}`,
/// - `${Self}Index`.
///
/// This is important because the uniqueness check for COW only cares about
/// retain counts of the first kind.
///
/// Specifically, `${Self}` points to instances of this class.  This class
/// is also a proper `NS${Self}` subclass, which is returned to Objective-C
/// during bridging.  `${Self}Index` points directly to
/// `_Native${Self}Storage`.
final internal class _Native${Self}StorageOwner<${TypeParametersDecl}>
  : _SwiftNativeNS${Self}, _NS${Self}Core {

  internal typealias NativeStorage = _Native${Self}Storage<${TypeParameters}>
#if _runtime(_ObjC)
  internal typealias BridgedNativeStorage = _BridgedNative${Self}Storage
#endif

%if Self == 'Set':
  internal typealias Key = Element
  internal typealias Value = Element
%end

  internal init(minimumCapacity: Int = 2) {
    nativeStorage = NativeStorage(minimumCapacity: minimumCapacity)
    super.init()
  }

  internal init(nativeStorage: NativeStorage) {
    self.nativeStorage = nativeStorage
    super.init()
  }

  // This stored property should be stored at offset zero.  We perform atomic
  // operations on it.
  //
  // Do not access this property directly.
  internal var _heapBufferBridged_DoNotUse: AnyObject? = nil

  internal var nativeStorage: NativeStorage

#if _runtime(_ObjC)

%if Self == 'Set':

  //
  // NSSet implementation.
  //
  // Do not call any of these methods from the standard library!  Use only
  // `nativeStorage`.
  //

  @objc
  internal required init(objects: UnsafePointer<AnyObject?>, count: Int) {
    _sanityCheckFailure("don't call this designated initializer")
  }

  @objc
  @warn_unused_result
  internal func member(object: AnyObject) -> AnyObject? {
    return bridgingObjectForKey(object)
  }

  @objc
  @warn_unused_result
  internal func objectEnumerator() -> _NSEnumerator {
    return bridgingKeyEnumerator(())
  }

  @objc(copyWithZone:)
  @warn_unused_result
  internal func copy(with zone: _SwiftNSZone) -> AnyObject {
    // Instances of this class should be visible outside of standard library as
    // having `NSSet` type, which is immutable.
    return self
  }

%elif Self == 'Dictionary':
  //
  // NSDictionary implementation.
  //
  // Do not call any of these methods from the standard library!  Use only
  // `nativeStorage`.
  //

  @objc
  internal required init(
    objects: UnsafePointer<AnyObject?>,
    forKeys: UnsafePointer<Void>,
    count: Int
  ) {
    _sanityCheckFailure("don't call this designated initializer")
  }

  @objc(objectForKey:)
  @warn_unused_result
  internal func objectFor(aKey: AnyObject) -> AnyObject? {
    return bridgingObjectForKey(aKey)
  }

  @objc
  @warn_unused_result
  internal func keyEnumerator() -> _NSEnumerator {
    return bridgingKeyEnumerator(())
  }

  @objc(copyWithZone:)
  @warn_unused_result
  internal func copy(with zone: _SwiftNSZone) -> AnyObject {
    // Instances of this class should be visible outside of standard library as
    // having `NSDictionary` type, which is immutable.
    return self
  }

  @objc
  internal func getObjects(
    objects: UnsafeMutablePointer<AnyObject>,
    andKeys keys: UnsafeMutablePointer<AnyObject>
  ) {
    bridgedAllKeysAndValues(objects, keys)
  }
%end

  /// Returns the pointer to the stored property, which contains bridged
  /// ${Self} elements.
  internal var _heapBufferBridgedPtr: UnsafeMutablePointer<AnyObject?> {
    return UnsafeMutablePointer(_getUnsafePointerToStoredProperties(self))
  }

  /// The storage for bridged ${Self} elements, if present.
  internal var _bridgedBuffer:
    BridgedNativeStorage.StorageImpl? {
    @warn_unused_result
    get {
      if let ref = _stdlib_atomicLoadARCRef(object: _heapBufferBridgedPtr) {
        return unsafeDowncast(ref, to: BridgedNativeStorage.StorageImpl.self)
      }
      return nil
    }
  }

  /// Attach a storage for bridged ${Self} elements.
  internal func _initializeHeapBufferBridged(newBuffer: AnyObject) {
    _stdlib_atomicInitializeARCRef(
      object: _heapBufferBridgedPtr, desired: newBuffer)
  }

  /// Detach the storage of bridged ${Self} elements.
  ///
  /// Call this before mutating the ${Self} storage owned by this owner.
  internal func deinitializeHeapBufferBridged() {
    // Perform a non-atomic store because storage should be
    // uniquely-referenced.
    _heapBufferBridgedPtr.pointee = nil
  }

  /// Returns the bridged ${Self} values.
  internal var bridgedNativeStorage: BridgedNativeStorage {
    return BridgedNativeStorage(buffer: _bridgedBuffer!)
  }

  @warn_unused_result
  internal func _createBridgedNativeStorage(capacity: Int) ->
    BridgedNativeStorage {
    let buffer = BridgedNativeStorage.StorageImpl.create(capacity: capacity)
    return BridgedNativeStorage(buffer: buffer)
  }

  internal func bridgeEverything() {
    if _fastPath(_bridgedBuffer != nil) {
      return
    }

    // Create storage for bridged data.
    let bridged = _createBridgedNativeStorage(nativeStorage.capacity)

    // Bridge everything.
    for i in 0..<nativeStorage.capacity {
      if nativeStorage.isInitializedEntry(at: i) {
        let key = _bridgeToObjectiveCUnconditional(nativeStorage.key(at: i))
%if Self == 'Set':
        bridged.initializeKey(key, at: i)
%elif Self == 'Dictionary':
        let val = _bridgeToObjectiveCUnconditional(nativeStorage.value(at: i))
        bridged.initializeKey(key, value: val, at: i)
%end
      }
    }

    // Atomically put the bridged elements in place.
    _initializeHeapBufferBridged(bridged.buffer)
  }

  //
  // Entry points for bridging ${Self} elements.  In implementations of
  // Foundation subclasses (NS${Self}, NSEnumerator), don't access any
  // storage directly, use these functions.
  //
  @warn_unused_result
  internal func _getBridgedKey(i: _Native${Self}Index<${TypeParameters}>) ->
    AnyObject {
    if _fastPath(_isClassOrObjCExistential(Key.self)) {
%if Self == 'Set':
      return _bridgeToObjectiveCUnconditional(nativeStorage.assertingGet(i))
%elif Self == 'Dictionary':
      return _bridgeToObjectiveCUnconditional(nativeStorage.assertingGet(i).0)
%end
    }
    bridgeEverything()
%if Self == 'Set':
    return bridgedNativeStorage.assertingGet(i.offset)
%elif Self == 'Dictionary':
    return bridgedNativeStorage.assertingGet(i.offset).0
%end
  }

%if Self == 'Set':

  @warn_unused_result
  internal func _getBridgedValue(i: _Native${Self}Index<${TypeParameters}>) ->
    AnyObject {
    if _fastPath(_isClassOrObjCExistential(Value.self)) {
      return _bridgeToObjectiveCUnconditional(nativeStorage.assertingGet(i))
    }
    bridgeEverything()
    return bridgedNativeStorage.assertingGet(i.offset)
  }

%elif Self == 'Dictionary':

  @warn_unused_result
  internal func _getBridgedValue(i: _Native${Self}Index<${TypeParameters}>)
    -> AnyObject {
    if _fastPath(_isClassOrObjCExistential(Value.self)) {
      return _bridgeToObjectiveCUnconditional(nativeStorage.assertingGet(i).1)
    }
    bridgeEverything()
    return bridgedNativeStorage.assertingGet(i.offset).1
  }

  internal func bridgedAllKeysAndValues(
    objects: UnsafeMutablePointer<AnyObject>,
    _ keys: UnsafeMutablePointer<AnyObject>
  ) {
    bridgeEverything()
    // The user is expected to provide a buffer of the correct size
    var i = 0 // Position in the input buffer
    var position = 0 // Position in the dictionary storage
    let capacity = bridgedNativeStorage.capacity
    let unmanagedKeys = _UnmanagedAnyObjectArray(keys)
    let unmanagedObjects = _UnmanagedAnyObjectArray(objects)

    if keys == nil {
      if objects == nil {
        // do nothing, both are null
      } else {
        // keys null, objects nonnull
        while position < capacity {
          if bridgedNativeStorage.isInitializedEntry(at: position) {
            unmanagedObjects[i] = bridgedNativeStorage.value(at: position)
            i += 1
          }
          position += 1
        }
      }
    } else {
      if objects == nil {
        // keys nonnull, objects null
        while position < capacity {
          if bridgedNativeStorage.isInitializedEntry(at: position) {
            unmanagedKeys[i] = bridgedNativeStorage.key(at: position)
            i += 1
          }
          position += 1
        }
      } else {
        // keys nonnull, objects nonnull
        while position < capacity {
          if bridgedNativeStorage.isInitializedEntry(at: position) {
            unmanagedObjects[i] = bridgedNativeStorage.value(at: position)
            unmanagedKeys[i] = bridgedNativeStorage.key(at: position)
            i += 1
          }
          position += 1
        }
      }
    }
  }

%end

  //
  // ${Self} -> NS${Self} bridging
  //

  @objc
  internal var count: Int {
    return nativeStorage.count
  }

  @warn_unused_result
  internal func bridgingObjectForKey(aKey: AnyObject)
    -> AnyObject? {
    let nativeKey = _forceBridgeFromObjectiveC(aKey, Key.self)
    let (i, found) = nativeStorage._find(
      nativeKey, startBucket: nativeStorage._bucket(nativeKey))
    if found {
      return _getBridgedValue(i)
    }
    return nil
  }

  @warn_unused_result
  internal func bridgingKeyEnumerator() -> _NSEnumerator {
    return _Native${Self}StorageKeyNSEnumerator<${TypeParameters}>(self)
  }

  @objc(countByEnumeratingWithState:objects:count:)
  internal func countByEnumeratingWith(
    state: UnsafeMutablePointer<_SwiftNSFastEnumerationState>,
    objects: UnsafeMutablePointer<AnyObject>,
    count: Int
  ) -> Int {
    var theState = state.pointee
    if theState.state == 0 {
      theState.state = 1 // Arbitrary non-zero value.
      theState.itemsPtr = AutoreleasingUnsafeMutablePointer(objects)
      theState.mutationsPtr = _fastEnumerationStorageMutationsPtr
      theState.extra.0 = CUnsignedLong(nativeStorage.startIndex.offset)
    }
    let unmanagedObjects = _UnmanagedAnyObjectArray(objects)
    var currIndex = _Native${Self}Index<${TypeParameters}>(
        nativeStorage: nativeStorage, offset: Int(theState.extra.0))
    let endIndex = nativeStorage.endIndex
    var stored = 0
    for i in 0..<count {
      if (currIndex == endIndex) {
        break
      }

      let bridgedKey: AnyObject = _getBridgedKey(currIndex)
      unmanagedObjects[i] = bridgedKey
      stored += 1
      nativeStorage.formSuccessor(&currIndex)
    }
    theState.extra.0 = CUnsignedLong(currIndex.offset)
    state.pointee = theState
    return stored
  }
#endif
}

#if _runtime(_ObjC)
internal struct _Cocoa${Self}Storage : _HashStorage {
  internal var cocoa${Self}: _NS${Self}

  internal typealias Index = _Cocoa${Self}Index
  internal typealias SequenceElement = ${AnySequenceType}
  internal typealias SequenceElementWithoutLabels = ${AnySequenceType}

  internal typealias Key = AnyObject
  internal typealias Value = AnyObject

  internal var startIndex: Index {
    return Index(cocoa${Self}, startIndex: ())
  }

  internal var endIndex: Index {
    return Index(cocoa${Self}, endIndex: ())
  }

  @warn_unused_result
  internal func successor(of i: Index) -> Index {
    return i.successor()
  }

  internal func formSuccessor(i: inout Index) {
    // FIXME: swift-3-indexing-model: optimize if possible.
    i = i.successor()
  }

  @warn_unused_result
  internal func index(forKey key: Key) -> Index? {
    // Fast path that does not involve creating an array of all keys.  In case
    // the key is present, this lookup is a penalty for the slow path, but the
    // potential savings are significant: we could skip a memory allocation and
    // a linear search.
    if maybeGet(key) == nil {
      return nil
    }

%if Self == 'Set':
    let allKeys = _stdlib_NSSet_allObjects(cocoaSet)
%elif Self == 'Dictionary':
    let allKeys = _stdlib_NSDictionary_allKeys(cocoaDictionary)
%end
    var keyIndex = -1
    for i in 0..<allKeys.value {
      if _stdlib_NSObject_isEqual(key, allKeys[i]) {
        keyIndex = i
        break
      }
    }
    _sanityCheck(keyIndex >= 0,
        "key was found in fast path, but not found later?")
    return Index(cocoa${Self}, allKeys, keyIndex)
  }

  @warn_unused_result
  internal func assertingGet(i: Index) -> SequenceElement {
%if Self == 'Set':
    let value: Value? = i.allKeys[i.currentKeyIndex]
    _sanityCheck(value != nil, "item not found in underlying NS${Self}")
    return value!
%elif Self == 'Dictionary':
    let key: Key = i.allKeys[i.currentKeyIndex]
    let value: Value = i.cocoaDictionary.objectFor(key)!
    return (key, value)
%end

  }

  @warn_unused_result
  internal func assertingGet(key: Key) -> Value {
%if Self == 'Set':
    let value: Value? = cocoa${Self}.member(key)
    _precondition(value != nil, "member not found in underlying NS${Self}")
    return value!
%elif Self == 'Dictionary':
    let value: Value? = cocoa${Self}.objectFor(key)
    _precondition(value != nil, "key not found in underlying NS${Self}")
    return value!
%end
  }

  @warn_unused_result
  @inline(__always)
  internal func maybeGet(key: Key) -> Value? {

%if Self == 'Set':
  return cocoaSet.member(key)
%elif Self == 'Dictionary':
  return cocoaDictionary.objectFor(key)
%end

  }

  internal mutating func updateValue(value: Value, forKey key: Key) -> Value? {
    _sanityCheckFailure("cannot mutate NS${Self}")
  }

  internal mutating func remove(at index: Index) -> SequenceElement {
    _sanityCheckFailure("cannot mutate NS${Self}")
  }

  internal mutating func removeValue(forKey key: Key) -> Value? {
    _sanityCheckFailure("cannot mutate NS${Self}")
  }

  internal mutating func removeAll(keepingCapacity keepCapacity: Bool) {
    _sanityCheckFailure("cannot mutate NS${Self}")
  }

  internal var count: Int {
    return cocoa${Self}.count
  }

  @warn_unused_result
  internal static func fromArray(elements: [SequenceElementWithoutLabels])
    -> _Cocoa${Self}Storage {

    _sanityCheckFailure("this function should never be called")
  }
}
#else
internal struct _Cocoa${Self}Storage {}
#endif

internal enum _Variant${Self}Storage<${TypeParametersDecl}> : _HashStorage {

  internal typealias NativeStorage = _Native${Self}Storage<${TypeParameters}>
  internal typealias NativeStorageOwner =
    _Native${Self}StorageOwner<${TypeParameters}>
  internal typealias NativeIndex = _Native${Self}Index<${TypeParameters}>
  internal typealias CocoaStorage = _Cocoa${Self}Storage
  internal typealias SequenceElement = ${Sequence}
  internal typealias SequenceElementWithoutLabels = ${Sequence}
  internal typealias SelfType = _Variant${Self}Storage

%if Self == 'Set':
  internal typealias Key = ${TypeParameters}
  internal typealias Value = ${TypeParameters}
%end

  case native(NativeStorageOwner)
  case cocoa(CocoaStorage)

  @_transparent
  internal var guaranteedNative: Bool {
    return _canBeClass(Key.self) == 0 || _canBeClass(Value.self) == 0
  }

  @warn_unused_result
  internal mutating func isUniquelyReferenced() -> Bool {
    if _fastPath(guaranteedNative) {
      return _isUnique_native(&self)
    }

    switch self {
    case .native:
      return _isUnique_native(&self)
    case .cocoa:
      // Don't consider Cocoa storage mutable, even if it is mutable and is
      // uniquely referenced.
      return false
    }
  }

  internal var asNative: NativeStorage {
    switch self {
    case .native(let owner):
      return owner.nativeStorage
    case .cocoa:
      _sanityCheckFailure("internal error: not backed by native storage")
    }
  }

#if _runtime(_ObjC)
  internal var asCocoa: CocoaStorage {
    switch self {
    case .native:
      _sanityCheckFailure("internal error: not backed by NS${Self}")
    case .cocoa(let cocoaStorage):
      return cocoaStorage
    }
  }
#endif

  /// Ensure this we hold a unique reference to a native storage
  /// having at least `minimumCapacity` elements.
  internal mutating func ensureUniqueNativeStorage(minimumCapacity: Int)
    -> (reallocated: Bool, capacityChanged: Bool) {
    switch self {
    case .native:
      let oldCapacity = asNative.capacity
      if isUniquelyReferenced() && oldCapacity >= minimumCapacity {
#if _runtime(_ObjC)
        // Clear the cache of bridged elements.
        switch self {
        case .native(let owner):
          owner.deinitializeHeapBufferBridged()
        case .cocoa:
          _sanityCheckFailure("internal error: not backed by native storage")
        }
#endif
        return (reallocated: false, capacityChanged: false)
      }

      let oldNativeStorage = asNative
      let newNativeOwner = NativeStorageOwner(minimumCapacity: minimumCapacity)
      var newNativeStorage = newNativeOwner.nativeStorage
      let newCapacity = newNativeStorage.capacity
      for i in 0..<oldCapacity {
        if oldNativeStorage.isInitializedEntry(at: i) {
          if oldCapacity == newCapacity {
            let key = oldNativeStorage.key(at: i)
%if Self == 'Set':
            newNativeStorage.initializeKey(key, at: i)
%elif Self == 'Dictionary':
            let value = oldNativeStorage.value(at: i)
            newNativeStorage.initializeKey(key, value: value , at: i)
%end
          } else {
            let key = oldNativeStorage.key(at: i)
%if Self == 'Set':
            newNativeStorage.unsafeAddNew(key: key)
%elif Self == 'Dictionary':
            newNativeStorage.unsafeAddNew(
              key: key,
              value: oldNativeStorage.value(at: i))
%end
          }
        }
      }
      newNativeStorage.count = oldNativeStorage.count

      self = .native(newNativeOwner)
      return (reallocated: true,
              capacityChanged: oldCapacity != newNativeStorage.capacity)

    case .cocoa(let cocoaStorage):
#if _runtime(_ObjC)
      let cocoa${Self} = cocoaStorage.cocoa${Self}
      let newNativeOwner = NativeStorageOwner(minimumCapacity: minimumCapacity)
      var newNativeStorage = newNativeOwner.nativeStorage
      let oldCocoaIterator = _Cocoa${Self}Iterator(cocoa${Self})
%if Self == 'Set':
      while let key = oldCocoaIterator.next() {
        newNativeStorage.unsafeAddNew(
            key: _forceBridgeFromObjectiveC(key, Value.self))
      }

%elif Self == 'Dictionary':

      while let (key, value) = oldCocoaIterator.next() {
        newNativeStorage.unsafeAddNew(
          key: _forceBridgeFromObjectiveC(key, Key.self),
          value: _forceBridgeFromObjectiveC(value, Value.self))
      }

%end
      newNativeStorage.count = cocoa${Self}.count

      self = .native(newNativeOwner)
      return (reallocated: true, capacityChanged: true)
#else
      _sanityCheckFailure("internal error: unexpected cocoa ${Self}")
#endif
    }
  }

#if _runtime(_ObjC)
  @inline(never)
  internal mutating func migrateDataToNativeStorage(
    cocoaStorage: _Cocoa${Self}Storage
  ) {
    let minCapacity = NativeStorage.minimumCapacity(
      minimumCount: cocoaStorage.count,
      maxLoadFactorInverse: _hashContainerDefaultMaxLoadFactorInverse)
    let allocated = ensureUniqueNativeStorage(minCapacity).reallocated
    _sanityCheck(allocated, "failed to allocate native ${Self} storage")
  }
#endif

  //
  // _HashStorage conformance
  //

  internal typealias Index = ${Self}Index<${TypeParameters}>

  internal var startIndex: Index {
    if _fastPath(guaranteedNative) {
      return ._native(asNative.startIndex)
    }

    switch self {
    case .native:
      return ._native(asNative.startIndex)
    case .cocoa(let cocoaStorage):
#if _runtime(_ObjC)
      return ._cocoa(cocoaStorage.startIndex)
#else
      _sanityCheckFailure("internal error: unexpected cocoa ${Self}")
#endif
    }
  }

  internal var endIndex: Index {
    if _fastPath(guaranteedNative) {
      return ._native(asNative.endIndex)
    }

    switch self {
    case .native:
      return ._native(asNative.endIndex)
    case .cocoa(let cocoaStorage):
#if _runtime(_ObjC)
      return ._cocoa(cocoaStorage.endIndex)
#else
      _sanityCheckFailure("internal error: unexpected cocoa ${Self}")
#endif
    }
  }

  @warn_unused_result
<<<<<<< HEAD
  func successor(of i: Index) -> Index {
    if _fastPath(guaranteedNative) {
      return ._native(asNative.successor(of: i._nativeIndex))
    }

    switch self {
    case .native:
      return ._native(asNative.successor(of: i._nativeIndex))
    case .cocoa(let cocoaStorage):
#if _runtime(_ObjC)
      return ._cocoa(cocoaStorage.successor(of: i._cocoaIndex))
#else
      _sanityCheckFailure("internal error: unexpected cocoa ${Self}")
#endif
    }
  }

  func formSuccessor(i: inout Index) {
    // FIXME: swift-3-indexing-model: optimize if possible.
    i = successor(of: i)
  }

  @warn_unused_result
=======
  @inline(__always)
>>>>>>> 66808b96
  internal func index(forKey key: Key) -> Index? {
    if _fastPath(guaranteedNative) {
      if let nativeIndex = asNative.index(forKey: key) {
        return ._native(nativeIndex)
      }
      return nil
    }

    switch self {
    case .native:
      if let nativeIndex = asNative.index(forKey: key) {
        return ._native(nativeIndex)
      }
      return nil
    case .cocoa(let cocoaStorage):
#if _runtime(_ObjC)
      let anyObjectKey: AnyObject = _bridgeToObjectiveCUnconditional(key)
      if let cocoaIndex = cocoaStorage.index(forKey: anyObjectKey) {
        return ._cocoa(cocoaIndex)
      }
      return nil
#else
      _sanityCheckFailure("internal error: unexpected cocoa ${Self}")
#endif
    }
  }

  @warn_unused_result
  internal func assertingGet(i: Index) -> SequenceElement {
    if _fastPath(guaranteedNative) {
      return asNative.assertingGet(i._nativeIndex)
    }

    switch self {
    case .native:
      return asNative.assertingGet(i._nativeIndex)
    case .cocoa(let cocoaStorage):
#if _runtime(_ObjC)
%if Self == 'Set':
      let anyObjectValue: AnyObject = cocoaStorage.assertingGet(i._cocoaIndex)
      let nativeValue = _forceBridgeFromObjectiveC(anyObjectValue, Value.self)
      return nativeValue
%elif Self == 'Dictionary':
      let (anyObjectKey, anyObjectValue) =
          cocoaStorage.assertingGet(i._cocoaIndex)
      let nativeKey = _forceBridgeFromObjectiveC(anyObjectKey, Key.self)
      let nativeValue = _forceBridgeFromObjectiveC(anyObjectValue, Value.self)
      return (nativeKey, nativeValue)
%end
#else
      _sanityCheckFailure("internal error: unexpected cocoa ${Self}")
#endif
    }
  }

  @warn_unused_result
  internal func assertingGet(key: Key) -> Value {
    if _fastPath(guaranteedNative) {
      return asNative.assertingGet(key)
    }

    switch self {
    case .native:
      return asNative.assertingGet(key)
    case .cocoa(let cocoaStorage):
#if _runtime(_ObjC)
      // FIXME: This assumes that Key and Value are bridged verbatim.
      let anyObjectKey: AnyObject = _bridgeToObjectiveCUnconditional(key)
      let anyObjectValue: AnyObject = cocoaStorage.assertingGet(anyObjectKey)
      return _forceBridgeFromObjectiveC(anyObjectValue, Value.self)
#else
      _sanityCheckFailure("internal error: unexpected cocoa ${Self}")
#endif
    }
  }

#if _runtime(_ObjC)
  @inline(never)
  internal static func maybeGetFromCocoaStorage(
    cocoaStorage : CocoaStorage, forKey key: Key
  ) -> Value? {
    let anyObjectKey: AnyObject = _bridgeToObjectiveCUnconditional(key)
    if let anyObjectValue = cocoaStorage.maybeGet(anyObjectKey) {
      return _forceBridgeFromObjectiveC(anyObjectValue, Value.self)
    }
    return nil
  }
#endif

  @warn_unused_result
  @inline(__always)
  internal func maybeGet(key: Key) -> Value? {
    if _fastPath(guaranteedNative) {
      return asNative.maybeGet(key)
    }

    switch self {
    case .native:
      return asNative.maybeGet(key)
    case .cocoa(let cocoaStorage):
#if _runtime(_ObjC)
      return SelfType.maybeGetFromCocoaStorage(cocoaStorage, forKey: key)
#else
      _sanityCheckFailure("internal error: unexpected cocoa ${Self}")
#endif
    }
  }

  internal mutating func nativeUpdateValue(
    value: Value, forKey key: Key
  ) -> Value? {
    var (i, found) = asNative._find(key, startBucket: asNative._bucket(key))
    
    let minCapacity = found
      ? asNative.capacity
      : NativeStorage.minimumCapacity(
          minimumCount: asNative.count + 1,
          maxLoadFactorInverse: asNative.maxLoadFactorInverse)

    let (_, capacityChanged) = ensureUniqueNativeStorage(minCapacity)
    if capacityChanged {
      i = asNative._find(key, startBucket: asNative._bucket(key)).pos
    }

%if Self == 'Set':
    let oldValue: Value? = found ? asNative.key(at: i.offset) : nil
    if found {
      asNative.setKey(key, at: i.offset)
    } else {
      asNative.initializeKey(key, at: i.offset)
      asNative.count += 1
    }
%elif Self == 'Dictionary':
    let oldValue: Value? = found ? asNative.value(at: i.offset) : nil
    if found {
      asNative.setKey(key, value: value, at: i.offset)
    } else {
      asNative.initializeKey(key, value: value, at: i.offset)
      asNative.count += 1
    }
%end

    return oldValue
  }

  internal mutating func updateValue(
    value: Value, forKey key: Key
  ) -> Value? {

    if _fastPath(guaranteedNative) {
      return nativeUpdateValue(value, forKey: key)
    }

    switch self {
    case .native:
      return nativeUpdateValue(value, forKey: key)
    case .cocoa(let cocoaStorage):
#if _runtime(_ObjC)
      migrateDataToNativeStorage(cocoaStorage)
      return nativeUpdateValue(value, forKey: key)
#else
      _sanityCheckFailure("internal error: unexpected cocoa ${Self}")
#endif
    }
  }

  /// - parameter idealBucket: The ideal bucket for the element being deleted.
  /// - parameter offset: The offset of the element that will be deleted.
  /// Precondition: there should be an initialized entry at offset.
  internal mutating func nativeDeleteImpl(
    nativeStorage: NativeStorage, idealBucket: Int, offset: Int
  ) {
    _sanityCheck(
        nativeStorage.isInitializedEntry(at: offset), "expected initialized entry")

    // remove the element
    nativeStorage.destroyEntry(at: offset)
    nativeStorage.count -= 1

    // If we've put a hole in a chain of contiguous elements, some
    // element after the hole may belong where the new hole is.
    var hole = offset

    // Find the first bucket in the contiguous chain
    var start = idealBucket
    while nativeStorage.isInitializedEntry(at: nativeStorage._prev(start)) {
      start = nativeStorage._prev(start)
    }

    // Find the last bucket in the contiguous chain
    var lastInChain = hole
    var b = nativeStorage._successor(of: lastInChain)
    while nativeStorage.isInitializedEntry(at: b) {
      lastInChain = b
      b = nativeStorage._successor(of: b)
    }

    // Relocate out-of-place elements in the chain, repeating until
    // none are found.
    while hole != lastInChain {
      // Walk backwards from the end of the chain looking for
      // something out-of-place.
      var b = lastInChain
      while b != hole {
        let idealBucket = nativeStorage._bucket(nativeStorage.key(at: b))

        // Does this element belong between start and hole?  We need
        // two separate tests depending on whether [start,hole] wraps
        // around the end of the buffer
        let c0 = idealBucket >= start
        let c1 = idealBucket <= hole
        if start <= hole ? (c0 && c1) : (c0 || c1) {
          break // Found it
        }
        b = nativeStorage._prev(b)
      }

      if b == hole { // No out-of-place elements found; we're done adjusting
        break
      }

      // Move the found element into the hole
      nativeStorage.moveInitializeEntry(
        from: nativeStorage,
        at: b,
        toEntryAt: hole)
      hole = b
    }
  }

  internal mutating func nativeRemoveObject(forKey key: Key) -> Value? {
    var nativeStorage = asNative
    var idealBucket = nativeStorage._bucket(key)
    var (index, found) = nativeStorage._find(key, startBucket: idealBucket)

    // Fast path: if the key is not present, we will not mutate the set,
    // so don't force unique storage.
    if !found {
      return nil
    }

    let (reallocated, capacityChanged) =
      ensureUniqueNativeStorage(nativeStorage.capacity)
    if reallocated {
      nativeStorage = asNative
    }
    if capacityChanged {
      idealBucket = nativeStorage._bucket(key)
      (index, found) = nativeStorage._find(key, startBucket: idealBucket)
      _sanityCheck(found, "key was lost during storage migration")
    }
%if Self == 'Set':
    let oldValue = nativeStorage.key(at: index.offset)
%elif Self == 'Dictionary':
    let oldValue = nativeStorage.value(at: index.offset)
%end
    nativeDeleteImpl(nativeStorage, idealBucket: idealBucket,
      offset: index.offset)
    return oldValue
  }

  internal mutating func nativeRemove(
    at nativeIndex: NativeIndex
  ) -> SequenceElement {
    var nativeStorage = asNative

    // The provided index should be valid, so we will always mutating the
    // set storage.  Request unique storage.
    let (reallocated, _) = ensureUniqueNativeStorage(nativeStorage.capacity)
    if reallocated {
      nativeStorage = asNative
    }

    let result = nativeStorage.assertingGet(nativeIndex)
%if Self == 'Set':
    let key = result
%elif Self == 'Dictionary':
    let key = result.0
%end

    nativeDeleteImpl(nativeStorage, idealBucket: nativeStorage._bucket(key),
        offset: nativeIndex.offset)
    return result
  }

  internal mutating func remove(at index: Index) -> SequenceElement {
    if _fastPath(guaranteedNative) {
      return nativeRemove(at: index._nativeIndex)
    }

    switch self {
    case .native:
      return nativeRemove(at: index._nativeIndex)
    case .cocoa(let cocoaStorage):
#if _runtime(_ObjC)
      // We have to migrate the data first.  But after we do so, the Cocoa
      // index becomes useless, so get the key first.
      //
      // FIXME(performance): fuse data migration and element deletion into one
      // operation.
      let cocoaIndex = index._cocoaIndex
      let anyObjectKey: AnyObject =
        cocoaIndex.allKeys[cocoaIndex.currentKeyIndex]
      migrateDataToNativeStorage(cocoaStorage)
      let key = _forceBridgeFromObjectiveC(anyObjectKey, Key.self)
      let value = nativeRemoveObject(forKey: key)

%if Self == 'Set':
      _sanityCheck(key == value, "bridging did not preserve equality")
      return key
%elif Self == 'Dictionary':
      return (key, value._unsafelyUnwrappedUnchecked)
%end
#else
      _sanityCheckFailure("internal error: unexpected cocoa ${Self}")
#endif
    }
  }

  internal mutating func removeValue(forKey key: Key) -> Value? {
    if _fastPath(guaranteedNative) {
      return nativeRemoveObject(forKey: key)
    }

    switch self {
    case .native:
      return nativeRemoveObject(forKey: key)
    case .cocoa(let cocoaStorage):
#if _runtime(_ObjC)
      let anyObjectKey: AnyObject = _bridgeToObjectiveCUnconditional(key)
      if cocoaStorage.maybeGet(anyObjectKey) == nil {
        return nil
      }
      migrateDataToNativeStorage(cocoaStorage)
      return nativeRemoveObject(forKey: key)
#else
      _sanityCheckFailure("internal error: unexpected cocoa ${Self}")
#endif
    }
  }

  internal mutating func nativeRemoveAll() {
    var nativeStorage = asNative

    // FIXME(performance): if the storage is non-uniquely referenced, we
    // shouldn't be copying the elements into new storage and then immediately
    // deleting the elements. We should detect that the storage is not uniquely
    // referenced and allocate new empty storage of appropriate capacity.

    // We have already checked for the empty dictionary case, so we will always
    // mutating the dictionary storage.  Request unique storage.
    let (reallocated, _) = ensureUniqueNativeStorage(nativeStorage.capacity)
    if reallocated {
      nativeStorage = asNative
    }

    for b in 0..<nativeStorage.capacity {
      if nativeStorage.isInitializedEntry(at: b) {
        nativeStorage.destroyEntry(at: b)
      }
    }
    nativeStorage.count = 0
  }

  internal mutating func removeAll(keepingCapacity keepCapacity: Bool) {
    if count == 0 {
      return
    }

    if !keepCapacity {
      self = .native(NativeStorage.Owner(minimumCapacity: 2))
      return
    }

    if _fastPath(guaranteedNative) {
      nativeRemoveAll()
      return
    }

    switch self {
    case .native:
      nativeRemoveAll()
    case .cocoa(let cocoaStorage):
#if _runtime(_ObjC)
      self = .native(NativeStorage.Owner(minimumCapacity: cocoaStorage.count))
#else
      _sanityCheckFailure("internal error: unexpected cocoa ${Self}")
#endif
    }
  }

  internal var count: Int {
    if _fastPath(guaranteedNative) {
      return asNative.count
    }

    switch self {
    case .native:
      return asNative.count
    case .cocoa(let cocoaStorage):
#if _runtime(_ObjC)
      return cocoaStorage.count
#else
      _sanityCheckFailure("internal error: unexpected cocoa ${Self}")
#endif
    }
  }

  /// Returns an iterator over the `(Key, Value)` pairs.
  ///
  /// - Complexity: O(1).
  @inline(__always)
  internal func makeIterator() -> ${Self}Iterator<${TypeParameters}> {
    switch self {
    case .native(let owner):
      return ._native(
        start: asNative.startIndex, end: asNative.endIndex, owner: owner)
    case .cocoa(let cocoaStorage):
#if _runtime(_ObjC)
      return ._cocoa(_Cocoa${Self}Iterator(cocoaStorage.cocoa${Self}))
#else
      _sanityCheckFailure("internal error: unexpected cocoa ${Self}")
#endif
    }
  }

  @warn_unused_result
  internal static func fromArray(elements: [SequenceElement])
    -> _Variant${Self}Storage<${TypeParameters}> {

    _sanityCheckFailure("this function should never be called")
  }
}

internal struct _Native${Self}Index<${TypeParametersDecl}> :
  Comparable {

  internal typealias NativeStorage = _Native${Self}Storage<${TypeParameters}>
  internal typealias NativeIndex = _Native${Self}Index<${TypeParameters}>

  // FIXME: swift-3-indexing-model: remove `nativeStorage`, we don't need it in
  // the new model.
  internal var nativeStorage: NativeStorage
  internal var offset: Int

  internal init(nativeStorage: NativeStorage, offset: Int) {
    self.nativeStorage = nativeStorage
    self.offset = offset
  }

  /// Returns the next consecutive value after `self`.
  ///
  /// - Precondition: The next value is representable.
  @warn_unused_result
  internal func successor() -> NativeIndex {
    // FIXME: swift-3-indexing-model: remove this method.
    var i = offset + 1
    // FIXME: Can't write the simple code pending
    // <rdar://problem/15484639> Refcounting bug
    while i < nativeStorage.capacity /*&& !nativeStorage[i]*/ {
      // FIXME: workaround for <rdar://problem/15484639>
      if nativeStorage.isInitializedEntry(at: i) {
        break
      }
      // end workaround
      i += 1
    }
    return NativeIndex(nativeStorage: nativeStorage, offset: i)
  }
}

internal func == <${TypeParametersDecl}> (
  lhs: _Native${Self}Index<${TypeParameters}>,
  rhs: _Native${Self}Index<${TypeParameters}>
) -> Bool {
  // FIXME: assert that lhs and rhs are from the same dictionary.
  return lhs.offset == rhs.offset
}

internal func < <${TypeParametersDecl}> (
  lhs: _Native${Self}Index<${TypeParameters}>,
  rhs: _Native${Self}Index<${TypeParameters}>
) -> Bool {
  // FIXME: assert that lhs and rhs are from the same dictionary.
  return lhs.offset < rhs.offset
}
// TODO: swift-3-indexing-model: forward all Comparable operations.

#if _runtime(_ObjC)
internal struct _Cocoa${Self}Index : Comparable {
  // Assumption: we rely on NSDictionary.getObjects when being
  // repeatedly called on the same NSDictionary, returning items in the same
  // order every time.
  // Similarly, the same assumption holds for NSSet.allObjects.

  /// A reference to the NS${Self}, which owns members in `allObjects`,
  /// or `allKeys`, for NSSet and NSDictionary respectively.
  internal let cocoa${Self}: _NS${Self}
  // FIXME: swift-3-indexing-model: try to remove the cocoa reference, but make
  // sure that we have a safety check for accessing `allKeys`.  Maybe move both
  // into the dictionary/set itself.

  /// An unowned array of keys.
  internal var allKeys: _HeapBuffer<Int, AnyObject>

  /// Index into `allKeys`
  internal var currentKeyIndex: Int

  internal init(_ cocoa${Self}: _NS${Self}, startIndex: ()) {
    self.cocoa${Self} = cocoa${Self}
%if Self == 'Set':
    self.allKeys = _stdlib_NSSet_allObjects(cocoaSet)
%elif Self == 'Dictionary':
    self.allKeys = _stdlib_NSDictionary_allKeys(cocoaDictionary)
%end
    self.currentKeyIndex = 0
  }

  internal init(_ cocoa${Self}: _NS${Self}, endIndex: ()) {
    self.cocoa${Self} = cocoa${Self}
%if Self == 'Set':
    self.allKeys = _stdlib_NS${Self}_allObjects(cocoa${Self})
%elif Self == 'Dictionary':
    self.allKeys = _stdlib_NS${Self}_allKeys(cocoa${Self})
%end
    self.currentKeyIndex = allKeys.value
  }

  internal init(_ cocoa${Self}: _NS${Self},
    _ allKeys: _HeapBuffer<Int, AnyObject>,
    _ currentKeyIndex: Int
  ) {
    self.cocoa${Self} = cocoa${Self}
    self.allKeys = allKeys
    self.currentKeyIndex = currentKeyIndex
  }

  /// Returns the next consecutive value after `self`.
  ///
  /// - Precondition: The next value is representable.
  @warn_unused_result
  internal func successor() -> _Cocoa${Self}Index {
    // FIXME: swift-3-indexing-model: remove this method.
    _precondition(
      currentKeyIndex < allKeys.value, "cannot increment endIndex")
    return _Cocoa${Self}Index(cocoa${Self}, allKeys, currentKeyIndex + 1)
  }
}

@warn_unused_result
internal func ==(lhs: _Cocoa${Self}Index, rhs: _Cocoa${Self}Index) -> Bool {
  _precondition(lhs.cocoa${Self} === rhs.cocoa${Self},
    "cannot compare indexes pointing to different ${Self}s")
  _precondition(lhs.allKeys.value == rhs.allKeys.value,
    "one or both of the indexes have been invalidated")

  return lhs.currentKeyIndex == rhs.currentKeyIndex
}

@warn_unused_result
internal func <(lhs: _Cocoa${Self}Index, rhs: _Cocoa${Self}Index) -> Bool {
  _precondition(lhs.cocoa${Self} === rhs.cocoa${Self},
    "cannot compare indexes pointing to different ${Self}s")
  _precondition(lhs.allKeys.value == rhs.allKeys.value,
    "one or both of the indexes have been invalidated")

  return lhs.currentKeyIndex < rhs.currentKeyIndex
}
#else
internal struct _Cocoa${Self}Index {}
#endif

internal enum ${Self}IndexRepresentation<${TypeParametersDecl}> {
  typealias _Index = ${Self}Index<${TypeParameters}>
  typealias _NativeIndex = _Index._NativeIndex
  typealias _CocoaIndex = _Index._CocoaIndex

  case _native(_NativeIndex)
  case _cocoa(_CocoaIndex)
}

%{
if Self == 'Set':
  SubscriptingWithIndexDoc = """\
/// Used to access the members in an instance of `Set<Element>`."""
elif Self == 'Dictionary':
  SubscriptingWithIndexDoc = """\
/// Used to access the key-value pairs in an instance of
/// `Dictionary<Key, Value>`.
///
/// Dictionary has two subscripting interfaces:
///
/// 1. Subscripting with a key, yielding an optional value:
///
///        v = d[k]!
///
/// 2. Subscripting with an index, yielding a key-value pair:
///
///        (k,v) = d[i]"""
}%

${SubscriptingWithIndexDoc}
public struct ${Self}Index<${TypeParametersDecl}> :
  Comparable {
  // Index for native storage is efficient.  Index for bridged NS${Self} is
  // not, because neither NSEnumerator nor fast enumeration support moving
  // backwards.  Even if they did, there is another issue: NSEnumerator does
  // not support NSCopying, and fast enumeration does not document that it is
  // safe to copy the state.  So, we cannot implement Index that is a value
  // type for bridged NS${Self} in terms of Cocoa enumeration facilities.

  internal typealias _NativeIndex = _Native${Self}Index<${TypeParameters}>
  internal typealias _CocoaIndex = _Cocoa${Self}Index

%if Self == 'Set':
  internal typealias Key = ${TypeParameters}
  internal typealias Value = ${TypeParameters}
%end

  internal var _value: ${Self}IndexRepresentation<${TypeParameters}>

  internal static func _native(index: _NativeIndex) -> ${Self}Index {
    return ${Self}Index(_value: ._native(index))
  }
#if _runtime(_ObjC)
  internal static func _cocoa(index: _CocoaIndex) -> ${Self}Index {
    return ${Self}Index(_value: ._cocoa(index))
  }
#endif

  @_transparent
  internal var _guaranteedNative: Bool {
    return _canBeClass(Key.self) == 0 && _canBeClass(Value.self) == 0
  }

  @_transparent
  internal var _nativeIndex: _NativeIndex {
    switch _value {
    case ._native(let nativeIndex):
      return nativeIndex
    case ._cocoa:
      _sanityCheckFailure("internal error: does not contain a native index")
    }
  }

#if _runtime(_ObjC)
  @_transparent
  internal var _cocoaIndex: _CocoaIndex {
    switch _value {
    case ._native:
      _sanityCheckFailure("internal error: does not contain a Cocoa index")
    case ._cocoa(let cocoaIndex):
      return cocoaIndex
    }
  }
#endif

  /// Returns the next consecutive value after `self`.
  ///
  /// - Precondition: The next value is representable.
  public func successor() -> ${Self}Index<${TypeParameters}> {
    if _fastPath(_guaranteedNative) {
      return ._native(_nativeIndex.successor())
    }

    switch _value {
    case ._native(let nativeIndex):
      return ._native(nativeIndex.successor())
    case ._cocoa(let cocoaIndex):
#if _runtime(_ObjC)
      return ._cocoa(cocoaIndex.successor())
#else
      _sanityCheckFailure("internal error: unexpected cocoa ${Self}")
#endif
    }
  }
}

@warn_unused_result
public func == <${TypeParametersDecl}> (
  lhs: ${Self}Index<${TypeParameters}>,
  rhs: ${Self}Index<${TypeParameters}>
) -> Bool {
  if _fastPath(lhs._guaranteedNative) {
    return lhs._nativeIndex == rhs._nativeIndex
  }

  switch (lhs._value, rhs._value) {
  case (._native(let lhsNative), ._native(let rhsNative)):
    return lhsNative == rhsNative
  case (._cocoa(let lhsCocoa), ._cocoa(let rhsCocoa)):
#if _runtime(_ObjC)
    return lhsCocoa == rhsCocoa
#else
    _sanityCheckFailure("internal error: unexpected cocoa ${Self}")
#endif
  default:
    _preconditionFailure("comparing indexes from different sets")
  }
}

@warn_unused_result
public func < <${TypeParametersDecl}> (
  lhs: ${Self}Index<${TypeParameters}>,
  rhs: ${Self}Index<${TypeParameters}>
) -> Bool {
  if _fastPath(lhs._guaranteedNative) {
    return lhs._nativeIndex < rhs._nativeIndex
  }

  switch (lhs._value, rhs._value) {
  case (._native(let lhsNative), ._native(let rhsNative)):
    return lhsNative < rhsNative
  case (._cocoa(let lhsCocoa), ._cocoa(let rhsCocoa)):
#if _runtime(_ObjC)
    return lhsCocoa < rhsCocoa
#else
    _sanityCheckFailure("internal error: unexpected cocoa ${Self}")
#endif
  default:
    _preconditionFailure("comparing indexes from different sets")
  }
}

#if _runtime(_ObjC)
final internal class _Cocoa${Self}Iterator : IteratorProtocol {
  internal typealias Element = ${AnySequenceType}

  // Cocoa ${Self} iterator has to be a class, otherwise we cannot
  // guarantee that the fast enumeration struct is pinned to a certain memory
  // location.

  // This stored property should be stored at offset zero.  There's code below
  // relying on this.
  internal var _fastEnumerationState: _SwiftNSFastEnumerationState =
    _makeSwiftNSFastEnumerationState()

  // This stored property should be stored right after `_fastEnumerationState`.
  // There's code below relying on this.
  internal var _fastEnumerationStackBuf = _CocoaFastEnumerationStackBuf()

  internal let cocoa${Self}: _NS${Self}

  internal var _fastEnumerationStatePtr:
    UnsafeMutablePointer<_SwiftNSFastEnumerationState> {
    return UnsafeMutablePointer(_getUnsafePointerToStoredProperties(self))
  }

  internal var _fastEnumerationStackBufPtr:
    UnsafeMutablePointer<_CocoaFastEnumerationStackBuf> {
    return UnsafeMutablePointer(_fastEnumerationStatePtr + 1)
  }

  // These members have to be word-sized integers, they cannot be limited to
  // Int8 just because our buffer holds 16 elements: fast enumeration is
  // allowed to return inner pointers to the container, which can be much
  // larger.
  internal var itemIndex: Int = 0
  internal var itemCount: Int = 0

  internal init(_ cocoa${Self}: _NS${Self}) {
    self.cocoa${Self} = cocoa${Self}
  }

  internal func next() -> Element? {
    if itemIndex < 0 {
      return nil
    }
    let cocoa${Self} = self.cocoa${Self}
    if itemIndex == itemCount {
      let stackBufCount = _fastEnumerationStackBuf.count
      // We can't use `withUnsafeMutablePointers` here to get pointers to
      // properties, because doing so might introduce a writeback buffer, but
      // fast enumeration relies on the pointer identity of the enumeration
      // state struct.
      itemCount = cocoa${Self}.countByEnumeratingWith(
        _fastEnumerationStatePtr,
        objects: UnsafeMutablePointer(_fastEnumerationStackBufPtr),
        count: stackBufCount)
      if itemCount == 0 {
        itemIndex = -1
        return nil
      }
      itemIndex = 0
    }
    let itemsPtrUP: UnsafeMutablePointer<AnyObject> =
      UnsafeMutablePointer(_fastEnumerationState.itemsPtr)
    let itemsPtr = _UnmanagedAnyObjectArray(itemsPtrUP)
    let key: AnyObject = itemsPtr[itemIndex]
    itemIndex += 1
%if Self == 'Set':
    return key
%elif Self == 'Dictionary':
    let value: AnyObject = cocoa${Self}.objectFor(key)!
    return (key, value)
%end
  }
}
#else
final internal class _Cocoa${Self}Iterator {}
#endif

internal enum ${Self}IteratorRepresentation<${TypeParametersDecl}> {
  internal typealias _Iterator = ${Self}Iterator<${TypeParameters}>
  internal typealias _NativeStorageOwner =
    _Native${Self}StorageOwner<${TypeParameters}>
  internal typealias _NativeIndex = _Iterator._NativeIndex

  // For native storage, we keep two indices to keep track of the iteration
  // progress and the storage owner to make the storage non-uniquely
  // referenced.
  //
  // While indices keep the storage alive, they don't affect reference count of
  // the storage.  Iterator is iterating over a frozen view of the collection
  // state, so it should keep its own reference to the storage owner.
  case _native(
    start: _NativeIndex, end: _NativeIndex, owner: _NativeStorageOwner)
  case _cocoa(_Cocoa${Self}Iterator)
}

/// An iterator over the members of a `${Self}<${TypeParameters}>`.
public struct ${Self}Iterator<${TypeParametersDecl}> : IteratorProtocol {
  // ${Self} has a separate IteratorProtocol and Index because of efficiency
  // and implementability reasons.
  //
  // Index for native storage is efficient.  Index for bridged NS${Self} is
  // not.
  //
  // Even though fast enumeration is not suitable for implementing
  // Index, which is multi-pass, it is suitable for implementing a
  // IteratorProtocol, which is being consumed as iteration proceeds.

  internal typealias _NativeStorageOwner =
    _Native${Self}StorageOwner<${TypeParameters}>
  internal typealias _NativeIndex = _Native${Self}Index<${TypeParameters}>

  internal var _state: ${Self}IteratorRepresentation<${TypeParameters}>

  internal static func _native(
    start start: _NativeIndex, end: _NativeIndex, owner: _NativeStorageOwner
  ) -> ${Self}Iterator {
    return ${Self}Iterator(
      _state: ._native(start: start, end: end, owner: owner))
  }
#if _runtime(_ObjC)
  internal static func _cocoa(
    iterator: _Cocoa${Self}Iterator
  ) -> ${Self}Iterator{
    return ${Self}Iterator(_state: ._cocoa(iterator))
  }
#endif

  @_transparent
  internal var _guaranteedNative: Bool {
%if Self == 'Set':
    return _canBeClass(Element.self) == 0
%elif Self == 'Dictionary':
    return _canBeClass(Key.self) == 0 || _canBeClass(Value.self) == 0
%end
  }

  internal mutating func _nativeNext() -> ${Sequence}? {
    switch _state {
    case ._native(let startIndex, let endIndex, let owner):
      if startIndex == endIndex {
        return nil
      }
      let result = startIndex.nativeStorage.assertingGet(startIndex)
      _state =
        ._native(start: startIndex.successor(), end: endIndex, owner: owner)
      return result
    case ._cocoa:
      _sanityCheckFailure("internal error: not backed by NS${Self}")
    }
  }

  /// Advance to the next element and return it, or `nil` if no next
  /// element exists.
  ///
  /// - Precondition: No preceding call to `self.next()` has returned `nil`.
  @inline(__always)
  public mutating func next() -> ${Sequence}? {
    if _fastPath(_guaranteedNative) {
      return _nativeNext()
    }

    switch _state {
    case ._native:
      return _nativeNext()
    case ._cocoa(let cocoaIterator):
#if _runtime(_ObjC)
%if Self == 'Set':
      if let anyObjectElement = cocoaIterator.next() {
        return _forceBridgeFromObjectiveC(anyObjectElement, Element.self)
      }
%elif Self == 'Dictionary':
      if let (anyObjectKey, anyObjectValue) = cocoaIterator.next() {
        let nativeKey = _forceBridgeFromObjectiveC(anyObjectKey, Key.self)
        let nativeValue = _forceBridgeFromObjectiveC(anyObjectValue, Value.self)
        return (nativeKey, nativeValue)
      }
%end
      return nil
#else
      _sanityCheckFailure("internal error: unexpected cocoa ${Self}")
#endif
    }
  }
}

extension ${Self}Iterator : CustomReflectable {
  /// Returns a mirror that reflects `self`.
  public var customMirror: Mirror {
    return Mirror(
      self,
      children: EmptyCollection<(label: String?, value: Any)>())
  }
}

extension ${Self} : CustomReflectable {
  /// Returns a mirror that reflects `self`.
  public var customMirror: Mirror {
%if Self == 'Set':
    let style = Mirror.DisplayStyle.`set`
%elif Self == 'Dictionary':
    let style = Mirror.DisplayStyle.dictionary
%end
    return Mirror(self, unlabeledChildren: self, displayStyle: style)
  }
}

/// Initializes `${a_Self}` from unique members.
///
/// Using a builder can be faster than inserting members into an empty
/// `${Self}`.
public struct _${Self}Builder<${TypeParametersDecl}> {
%if Self == 'Set':
  public typealias Key = ${TypeParameters}
  public typealias Value = ${TypeParameters}
%end

  internal var _result: ${Self}<${TypeParameters}>
  internal var _nativeStorage: _Native${Self}Storage<${TypeParameters}>
  internal let _requestedCount: Int
  internal var _actualCount: Int

  public init(count: Int) {
    let requiredCapacity =
      _Native${Self}Storage<${TypeParameters}>.minimumCapacity(
        minimumCount: count,
        maxLoadFactorInverse: _hashContainerDefaultMaxLoadFactorInverse)
    _result = ${Self}<${TypeParameters}>(minimumCapacity: requiredCapacity)
    _nativeStorage = _result._variantStorage.asNative
    _requestedCount = count
    _actualCount = 0
  }

%if Self == 'Set':
  public mutating func add(member newKey: Key) {
    _nativeStorage.unsafeAddNew(key: newKey)
    _actualCount += 1
  }
%elif Self == 'Dictionary':
  public mutating func add(key newKey: Key, value: Value) {
    _nativeStorage.unsafeAddNew(key: newKey, value: value)
    _actualCount += 1
  }
%end

  @warn_unused_result
  public mutating func take() -> ${Self}<${TypeParameters}> {
    _precondition(_actualCount >= 0,
      "cannot take the result twice")
    _precondition(_actualCount == _requestedCount,
      "the number of members added does not match the promised count")

    // Finish building the `${Self}`.
    _nativeStorage.count = _requestedCount

    // Prevent taking the result twice.
    _actualCount = -1
    return _result
  }
}

extension ${Self} {
  /// If `!self.isEmpty`, return the first key-value pair in the sequence of
  /// elements, otherwise return `nil`.
  ///
  /// - Complexity: Amortized O(1)
  public mutating func popFirst() -> Element? {
    guard !isEmpty else { return nil }
    return remove(at: startIndex)
  }
}

//===--- Bridging ---------------------------------------------------------===//

#if _runtime(_ObjC)
extension ${Self} {
  @warn_unused_result
  public func _bridgeToObjectiveCImpl() -> _NS${Self}Core {
    switch _variantStorage {
    case _Variant${Self}Storage.native(let nativeOwner):
%if Self == 'Set':
      _precondition(_isBridgedToObjectiveC(Element.self),
        "Key is not bridged to Objective-C")
%elif Self == 'Dictionary':
      _precondition(_isBridgedToObjectiveC(Value.self),
        "Value is not bridged to Objective-C")
%end
      return nativeOwner as _Native${Self}StorageOwner<${TypeParameters}>

    case _Variant${Self}Storage.cocoa(let cocoaStorage):
      return cocoaStorage.cocoa${Self}
    }
  }

  @warn_unused_result
  public static func _bridgeFromObjectiveCAdoptingNativeStorageOf(
    s: AnyObject
  ) -> ${Self}<${TypeParameters}>? {
    if let nativeOwner =
        s as AnyObject as? _Native${Self}StorageOwner<${TypeParameters}> {
      // If `NS${Self}` is actually native storage of `${Self}` with key
      // and value types that the requested ones match exactly, then just
      // re-wrap the native storage.
      return ${Self}<${TypeParameters}>(_nativeStorageOwner: nativeOwner)
    }
    // FIXME: what if `s` is native storage, but for different key/value type?
    return nil
  }
}
#endif

%end

extension Set {
  /// Removes all elements of `other` from `self`.
  ///
  /// - Equivalent to replacing `self` with `self.subtract(other)`.
  public mutating func subtractInPlace(other: Set<Element>) {
    _subtractInPlace(other)
  }

  /// Returns true iff every element of `self` is contained in `other`.
  @warn_unused_result
  public func isSubsetOf(other: Set<Element>) -> Bool {
    let (isSubset, isEqual) = _compareSets(self, other)
    return isSubset || isEqual
  }

  /// Returns true iff every element of `other` is contained in `self`.
  @warn_unused_result
  public func isSupersetOf(other: Set<Element>) -> Bool {
    return other.isSubsetOf(self)
  }

  /// Returns true iff `self.intersect(other).isEmpty`.
  @warn_unused_result
  public func isDisjointWith(other: Set<Element>) -> Bool {
    for member in self {
      if other.contains(member) {
        return false
      }
    }
    return true
  }

  /// Returns the set of elements contained in `self` but not in `other`.
  @warn_unused_result
  public func subtract(other: Set<Element>) -> Set<Element> {
    return _subtract(other)
  }

  /// Returns true iff every element of `other` is contained in `self`
  /// and `self` contains an element that is not contained in `other`.
  @warn_unused_result
  public func isStrictSupersetOf(other: Set<Element>) -> Bool {
    return self.isSupersetOf(other) && self != other
  }

  /// Return true iff every element of `self` is contained in `other`
  /// and `other` contains an element that is not contained in `self`.
  @warn_unused_result
  public func isStrictSubsetOf(other: Set<Element>) -> Bool {
    return other.isStrictSupersetOf(self)
  }

  /// Return the members of `self` contained in `other`.
  @warn_unused_result
  public func intersect(other: Set<Element>) -> Set<Element> {
    var newSet = Set<Element>()
    for member in self {
      if other.contains(member) {
        newSet.insert(member)
      }
    }
    return newSet
  }

  /// Replace `self` with the elements contained in `self` or `other`,
  /// but not both.
  public mutating func exclusiveOrInPlace(other: Set<Element>) {
    for member in other {
      if contains(member) {
        remove(member)
      } else {
        insert(member)
      }
    }
  }
}

extension Set {
  @available(*, unavailable, renamed: "remove(at:)")
  public mutating func removeAtIndex(index: Index) -> Element {
    fatalError("unavailable function can't be called")
  }

  @available(*, unavailable, renamed: "iterator")
  public func generate() -> SetIterator<Element> {
    fatalError("unavailable function can't be called")
  }

  @available(*, unavailable, renamed: "index(of:)")
  public func indexOf(member: Element) -> Index? {
    fatalError("unavailable function can't be called")
  }
}

extension Dictionary {
  @available(*, unavailable, renamed: "remove(at:)")
  public mutating func removeAtIndex(index: Index) -> Element {
    fatalError("unavailable function can't be called")
  }

  @available(*, unavailable, renamed: "index(forKey:)")
  public func indexForKey(key: Key) -> Index? {
    fatalError("unavailable function can't be called")
  }

  @available(*, unavailable, renamed: "removeValue(forKey:)")
  public mutating func removeValueForKey(key: Key) -> Value? {
    fatalError("unavailable function can't be called")
  }

  @available(*, unavailable, renamed: "iterator")
  public func generate() -> DictionaryIterator<Key, Value> {
    fatalError("unavailable function can't be called")
  }
}<|MERGE_RESOLUTION|>--- conflicted
+++ resolved
@@ -2187,7 +2187,6 @@
   }
 
   @warn_unused_result
-<<<<<<< HEAD
   internal func successor(of i: Index) -> Index {
     return i.successor()
   }
@@ -2198,9 +2197,7 @@
   }
 
   @warn_unused_result
-=======
   @inline(__always)
->>>>>>> 66808b96
   internal func index(forKey key: Key) -> Index? {
     if count == 0 {
       // Fast path that avoids computing the hash of the key.
@@ -3167,7 +3164,6 @@
   }
 
   @warn_unused_result
-<<<<<<< HEAD
   func successor(of i: Index) -> Index {
     if _fastPath(guaranteedNative) {
       return ._native(asNative.successor(of: i._nativeIndex))
@@ -3191,9 +3187,7 @@
   }
 
   @warn_unused_result
-=======
   @inline(__always)
->>>>>>> 66808b96
   internal func index(forKey key: Key) -> Index? {
     if _fastPath(guaranteedNative) {
       if let nativeIndex = asNative.index(forKey: key) {

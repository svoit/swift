--- conflicted
+++ resolved
@@ -29,14 +29,8 @@
 extension String {
   /// A collection of [Unicode scalar values](http://www.unicode.org/glossary/#unicode_scalar_value) that
   /// encode a `String` .
-<<<<<<< HEAD
-  public struct UnicodeScalarView : Collection, _Reflectable,
-    CustomStringConvertible, CustomDebugStringConvertible {
+  public struct UnicodeScalarView : Collection, CustomStringConvertible, CustomDebugStringConvertible {
     internal init(_ _core: _StringCore) {
-=======
-  public struct UnicodeScalarView : CollectionType, CustomStringConvertible, CustomDebugStringConvertible {
-    init(_ _core: _StringCore) {
->>>>>>> 87681ef0
       self._core = _core
     }
 
@@ -215,15 +209,6 @@
       return Iterator(_core)
     }
 
-<<<<<<< HEAD
-    /// Returns a mirror that reflects `self`.
-    @warn_unused_result
-    public func _getMirror() -> _Mirror {
-      return _UnicodeScalarViewMirror(self)
-    }
-
-=======
->>>>>>> 87681ef0
     public var description: String {
       return String(_core[startIndex._position..<endIndex._position])
     }
@@ -424,14 +409,13 @@
 // Reflection
 extension String.UnicodeScalarView : CustomReflectable {
   /// Returns a mirror that reflects `self`.
-  @warn_unused_result
-  public func customMirror() -> Mirror {
+  public var customMirror: Mirror {
     return Mirror(self, unlabeledChildren: self)
   }
 }
 
 extension String.UnicodeScalarView : CustomPlaygroundQuickLookable {
-  public func customPlaygroundQuickLook() -> PlaygroundQuickLook {
+  public var customPlaygroundQuickLook: PlaygroundQuickLook {
     return .Text(description)
   }
 }
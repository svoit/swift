//===--- FloatingPoint.swift.gyb ------------------------------*- swift -*-===//
//
// This source file is part of the Swift.org open source project
//
// Copyright (c) 2014 - 2017 Apple Inc. and the Swift project authors
// Licensed under Apache License v2.0 with Runtime Library Exception
//
// See https://swift.org/LICENSE.txt for license information
// See https://swift.org/CONTRIBUTORS.txt for the list of Swift project authors
//
//===----------------------------------------------------------------------===//

%{

from SwiftIntTypes import all_integer_types

# Number of bits in the Builtin.Word type
word_bits = int(CMAKE_SIZEOF_VOID_P) * 8

}%

/// A floating-point numeric type.
///
/// Floating-point types are used to represent fractional numbers, like 5.5,
/// 100.0, or 3.14159274. Each floating-point type has its own possible range
/// and precision. The floating-point types in the standard library are
/// `Float`, `Double`, and `Float80` where available.
///
/// Create new instances of floating-point types using integer or
/// floating-point literals. For example:
///
///     let temperature = 33.2
///     let recordHigh = 37.5
///
/// The `FloatingPoint` protocol declares common arithmetic operations, so you
/// can write functions and algorithms that work on any floating-point type.
/// The following example declares a function that calculates the length of
/// the hypotenuse of a right triangle given its two perpendicular sides.
/// Because the `hypotenuse(_:_:)` function uses a generic parameter
/// constrained to the `FloatingPoint` protocol, you can call it using any
/// floating-point type.
///
///     func hypotenuse<T: FloatingPoint>(_ a: T, _ b: T) -> T {
///         return (a * a + b * b).squareRoot()
///     }
///
///     let (dx, dy) = (3.0, 4.0)
///     let distance = hypotenuse(dx, dy)
///     // distance == 5.0
///
/// Floating-point values are represented as a *sign* and a *magnitude*, where
/// the magnitude is calculated using the type's *radix* and the instance's
/// *significand* and *exponent*. This magnitude calculation takes the
/// following form for a floating-point value `x` of type `F`, where `**` is
/// exponentiation:
///
///     x.significand * F.radix ** x.exponent
///
/// Here's an example of the number -8.5 represented as an instance of the
/// `Double` type, which defines a radix of 2.
///
///     let y = -8.5
///     // y.sign == .minus
///     // y.significand == 1.0625
///     // y.exponent == 3
///
///     let magnitude = 1.0625 * Double(2 ** 3)
///     // magnitude == 8.5
///
/// Types that conform to the `FloatingPoint` protocol provide most basic
/// (clause 5) operations of the [IEEE 754 specification][spec]. The base,
/// precision, and exponent range are not fixed in any way by this protocol,
/// but it enforces the basic requirements of any IEEE 754 floating-point
/// type.
///
/// [spec]: http://ieeexplore.ieee.org/servlet/opac?punumber=4610933
///
/// Additional Considerations
/// =========================
///
/// In addition to representing specific numbers, floating-point types also
/// have special values for working with overflow and nonnumeric results of
/// calculation.
///
/// Infinity
/// --------
///
/// Any value whose magnitude is so great that it would round to a value
/// outside the range of representable numbers is rounded to *infinity*. For a
/// type `F`, positive and negative infinity are represented as `F.infinity`
/// and `-F.infinity`, respectively. Positive infinity compares greater than
/// every finite value and negative infinity, while negative infinity compares
/// less than every finite value and positive infinity. Infinite values with
/// the same sign are equal to each other.
///
///     let values: [Double] = [10.0, 25.0, -10.0, .infinity, -.infinity]
///     print(values.sorted())
///     // Prints "[-inf, -10.0, 10.0, 25.0, inf]"
///
/// Operations with infinite values follow real arithmetic as much as possible:
/// Adding or subtracting a finite value, or multiplying or dividing infinity
/// by a nonzero finite value, results in infinity.
///
/// NaN ("not a number")
/// --------------------
///
/// Floating-point types represent values that are neither finite numbers nor
/// infinity as NaN, an abbreviation for "not a number." Comparing a NaN with
/// any value, including another NaN, results in `false`.
///
///     let myNaN = Double.nan
///     print(myNaN > 0)
///     // Prints "false"
///     print(myNaN < 0)
///     // Prints "false"
///     print(myNaN == .nan)
///     // Prints "false"
///
/// Because testing whether one NaN is equal to another NaN results in `false`,
/// use the `isNaN` property to test whether a value is NaN.
///
///     print(myNaN.isNaN)
///     // Prints "true"
///
/// NaN propagates through many arithmetic operations. When you are operating
/// on many values, this behavior is valuable because operations on NaN simply
/// forward the value and don't cause runtime errors. The following example
/// shows how NaN values operate in different contexts.
///
/// Imagine you have a set of temperature data for which you need to report
/// some general statistics: the total number of observations, the number of
/// valid observations, and the average temperature. First, a set of
/// observations in Celsius is parsed from strings to `Double` values:
///
///     let temperatureData = ["21.5", "19.25", "27", "no data", "28.25", "no data", "23"]
///     let tempsCelsius = temperatureData.map { Double($0) ?? .nan }
///     // tempsCelsius == [21.5, 19.25, 27, nan, 28.25, nan, 23.0]
///
/// Note that some elements in the `temperatureData ` array are not valid
/// numbers. When these invalid strings are parsed by the `Double` failable
/// initializer, the example uses the nil-coalescing operator (`??`) to
/// provide NaN as a fallback value.
///
/// Next, the observations in Celsius are converted to Fahrenheit:
///
///     let tempsFahrenheit = tempsCelsius.map { $0 * 1.8 + 32 }
///     // tempsFahrenheit == [70.7, 66.65, 80.6, nan, 82.85, nan, 73.4]
///
/// The NaN values in the `tempsCelsius` array are propagated through the
/// conversion and remain NaN in `tempsFahrenheit`.
///
/// Because calculating the average of the observations involves combining
/// every value of the `tempsFahrenheit` array, any NaN values cause the
/// result to also be NaN, as seen in this example:
///
///     let badAverage = tempsFahrenheit.reduce(0.0, combine: +) / Double(tempsFahrenheit.count)
///     // badAverage.isNaN == true
///
/// Instead, when you need an operation to have a specific numeric result,
/// filter out any NaN values using the `isNaN` property.
///
///     let validTemps = tempsFahrenheit.filter { !$0.isNaN }
///     let average = validTemps.reduce(0.0, combine: +) / Double(validTemps.count)
///
/// Finally, report the average temperature and observation counts:
///
///     print("Average: \(average)°F in \(validTemps.count) " +
///           "out of \(tempsFahrenheit.count) observations.")
///     // Prints "Average: 74.84°F in 5 out of 7 observations."
<<<<<<< HEAD
public protocol FloatingPoint: Comparable, SignedArithmetic, Strideable {

  // For the minimumMagnitude and maximumMagnitude methods
  // FIXME(integers): document me properly
  associatedtype Magnitude : Comparable = Self
=======
public protocol FloatingPoint: Comparable, Arithmetic,
  SignedNumber, Strideable, Hashable {
>>>>>>> 81ed11cc

  /// A type that represents any written exponent.
  associatedtype Exponent: SignedInteger

  /// Creates a new value from the given sign, exponent, and significand.
  ///
  /// The following example uses this initializer to create a new `Double`
  /// instance. `Double` is a binary floating-point type that has a radix of
  /// `2`.
  ///
  ///     let x = Double(sign: .plus, exponent: -2, significand: 1.5)
  ///     // x == 0.375
  ///
  /// This initializer is equivalent to the following calculation, where `**`
  /// is exponentiation, computed as if by a single, correctly rounded,
  /// floating-point operation:
  ///
  ///     let sign: FloatingPointSign = .plus
  ///     let exponent = -2
  ///     let significand = 1.5
  ///     let y = (sign == .minus ? -1 : 1) * significand * Double.radix ** exponent
  ///     // y == 0.375
  ///
  /// As with any basic operation, if this value is outside the representable
  /// range of the type, overflow or underflow occurs, and zero, a subnormal
  /// value, or infinity may result. In addition, there are two other edge
  /// cases:
  ///
  /// - If the value you pass to `significand` is zero or infinite, the result
  ///   is zero or infinite, regardless of the value of `exponent`.
  /// - If the value you pass to `significand` is NaN, the result is NaN.
  ///
  /// For any floating-point value `x` of type `F`, the result of the following
  /// is equal to `x`, with the distinction that the result is canonicalized
  /// if `x` is in a noncanonical encoding:
  ///
  ///     let x0 = F(sign: x.sign, exponent: x.exponent, significand: x.significand)
  ///
  /// This initializer implements the `scaleB` operation defined by the [IEEE
  /// 754 specification][spec].
  ///
  /// [spec]: http://ieeexplore.ieee.org/servlet/opac?punumber=4610933
  ///
  /// - Parameters:
  ///   - sign: The sign to use for the new value.
  ///   - exponent: The new value's exponent.
  ///   - significand: The new value's significand.
  init(sign: FloatingPointSign, exponent: Exponent, significand: Self)

  /// Creates a new floating-point value using the sign of one value and the
  /// magnitude of another.
  ///
  /// The following example uses this initializer to create a new `Double`
  /// instance with the sign of `a` and the magnitude of `b`:
  ///
  ///     let a = -21.5
  ///     let b = 305.15
  ///     let c = Double(signOf: a, magnitudeOf: b)
  ///     print(c)
  ///     // Prints "-305.15"
  ///
  /// This initializer implements the IEEE 754 `copysign` operation.
  ///
  /// - Parameters:
  ///   - signOf: A value from which to use the sign. The result of the
  ///     initializer has the same sign as `signOf`.
  ///   - magnitudeOf: A value from which to use the magnitude. The result of
  ///     the initializer has the same magnitude as `magnitudeOf`.
  init(signOf: Self, magnitudeOf: Self)

% for src_ty in all_integer_types(word_bits):
  /// Creates a new value, rounded to the closest possible representation.
  ///
  /// If two representable values are equally close, the result is the value
  /// with more trailing zeros in its significand bit pattern.
  ///
  /// - Parameter value: The integer to convert to a floating-point value.
  init(_ value: ${src_ty.stdlib_name})

% end
  /*  TODO: Implement the following APIs once a revised integer protocol is
      introduced that allows for them to be implemented. In particular, we
      need to have an "index of most significant bit" operation and "get
      absolute value as unsigned type" operation on the Integer protocol.

  /// Creates the closest representable value to the given integer.
  ///
  /// - Parameter value: The integer to represent as a floating-point value.
  init<Source: Integer>(_ value: Source)

  /// Creates a value that exactly represents the given integer.
  ///
  /// If the given integer is outside the representable range of the type, the
  /// result is `nil`.
  ///
  /// - Parameter value: The integer to represent as a floating-point value.
  init?<Source: Integer>(exactly value: Source)
  */

  /// The radix, or base of exponentiation, for a floating-point type.
  ///
  /// The magnitude of a floating-point value `x` of type `F` can be calculated
  /// by using the following formula, where `**` is exponentiation:
  ///
  ///     let magnitude = x.significand * F.radix ** x.exponent
  ///
  /// A conforming type may use any integer radix, but values other than 2 (for
  /// binary floating-point types) or 10 (for decimal floating-point types)
  /// are extraordinarily rare in practice.
  static var radix: Int { get }

  /// A quiet NaN ("not a number").
  ///
  /// A NaN compares not equal, not greater than, and not less than every
  /// value, including itself. Passing a NaN to an operation generally results
  /// in NaN.
  ///
  ///     let x = 1.21
  ///     // x > Double.nan == false
  ///     // x < Double.nan == false
  ///     // x == Double.nan == false
  ///
  /// Because a NaN always compares not equal to itself, to test whether a
  /// floating-point value is NaN, use its `isNaN` property instead of the
  /// equal-to operator (`==`). In the following example, `y` is NaN.
  ///
  ///     let y = x + Double.nan
  ///     print(y == Double.nan)
  ///     // Prints "false"
  ///     print(y.isNaN)
  ///     // Prints "true"
  ///
  /// - SeeAlso: `isNaN`, `signalingNaN`
  static var nan: Self { get }

  /// A signaling NaN ("not a number").
  ///
  /// The default IEEE 754 behavior of operations involving a signaling NaN is
  /// to raise the Invalid flag in the floating-point environment and return a
  /// quiet NaN.
  ///
  /// Operations on types conforming to the `FloatingPoint` protocol should
  /// support this behavior, but they might also support other options. For
  /// example, it would be reasonable to implement alternative operations in
  /// which operating on a signaling NaN triggers a runtime error or results
  /// in a diagnostic for debugging purposes. Types that implement alternative
  /// behaviors for a signaling NaN must document the departure.
  ///
  /// Other than these signaling operations, a signaling NaN behaves in the
  /// same manner as a quiet NaN.
  ///
  /// - SeeAlso: `nan`
  static var signalingNaN: Self { get }

  /// Positive infinity.
  ///
  /// Infinity compares greater than all finite numbers and equal to other
  /// infinite values.
  ///
  ///     let x = Double.greatestFiniteMagnitude
  ///     let y = x * 2
  ///     // y == Double.infinity
  ///     // y > x
  static var infinity: Self { get }

  /// The greatest finite number representable by this type.
  ///
  /// This value compares greater than or equal to all finite numbers, but less
  /// than `infinity`.
  ///
  /// This value corresponds to type-specific C macros such as `FLT_MAX` and
  /// `DBL_MAX`. The naming of those macros is slightly misleading, because
  /// `infinity` is greater than this value.
  static var greatestFiniteMagnitude: Self { get }

  /// The mathematical constant pi.
  ///
  /// This value should be rounded toward zero to keep user computations with
  /// angles from inadvertently ending up in the wrong quadrant. A type that
  /// conforms to the `FloatingPoint` protocol provides the value for `pi` at
  /// its best possible precision.
  ///
  ///     print(Double.pi)
  ///     // Prints "3.14159265358979"
  static var pi: Self { get }

  // NOTE: Rationale for "ulp" instead of "epsilon":
  // We do not use that name because it is ambiguous at best and misleading
  // at worst:
  //
  // - Historically several definitions of "machine epsilon" have commonly
  //   been used, which differ by up to a factor of two or so. By contrast
  //   "ulp" is a term with a specific unambiguous definition.
  //
  // - Some languages have used "epsilon" to refer to wildly different values,
  //   such as `leastNonzeroMagnitude`.
  //
  // - Inexperienced users often believe that "epsilon" should be used as a
  //   tolerance for floating-point comparisons, because of the name. It is
  //   nearly always the wrong value to use for this purpose.

  /// The unit in the last place of this value.
  ///
  /// This is the unit of the least significant digit in this value's
  /// significand. For most numbers `x`, this is the difference between `x`
  /// and the next greater (in magnitude) representable number. There are some
  /// edge cases to be aware of:
  ///
  /// - If `x` is not a finite number, then `x.ulp` is NaN.
  /// - If `x` is very small in magnitude, then `x.ulp` may be a subnormal
  ///   number. If a type does not support subnormals, `x.ulp` may be rounded
  ///   to zero.
  /// - `greatestFiniteMagnitude.ulp` is a finite number, even though the next
  ///   greater representable value is `infinity`.
  ///
  /// This quantity, or a related quantity, is sometimes called *epsilon* or
  /// *machine epsilon.* Avoid that name because it has different meanings in
  /// different languages, which can lead to confusion, and because it
  /// suggests that it is a good tolerance to use for comparisons, which it
  /// almost never is.
  var ulp: Self { get }

  /// The unit in the last place of 1.0.
  ///
  /// The positive difference between 1.0 and the next greater representable
  /// number. The `ulpOfOne` constant corresponds to the C macros
  /// `FLT_EPSILON`, `DBL_EPSILON`, and others with a similar purpose.
  static var ulpOfOne: Self { get }

  /// The least positive normal number.
  ///
  /// This value compares less than or equal to all positive normal numbers.
  /// There may be smaller positive numbers, but they are *subnormal*, meaning
  /// that they are represented with less precision than normal numbers.
  ///
  /// This value corresponds to type-specific C macros such as `FLT_MIN` and
  /// `DBL_MIN`. The naming of those macros is slightly misleading, because
  /// subnormals, zeros, and negative numbers are smaller than this value.
  static var leastNormalMagnitude: Self { get }

  /// The least positive number.
  ///
  /// This value compares less than or equal to all positive numbers, but
  /// greater than zero. If the type supports subnormal values,
  /// `leastNonzeroMagnitude` is smaller than `leastNormalMagnitude`;
  /// otherwise they are equal.
  static var leastNonzeroMagnitude: Self { get }

  /// The sign of the floating-point value.
  ///
  /// The `sign` property is `.minus` if the value's signbit is set, and
  /// `.plus` otherwise. For example:
  ///
  ///     let x = -33.375
  ///     // x.sign == .minus
  ///
  /// Do not use this property to check whether a floating point value is
  /// negative. For a value `x`, the comparison `x.sign == .minus` is not
  /// necessarily the same as `x < 0`. In particular, `x.sign == .minus` if
  /// `x` is -0, and while `x < 0` is always `false` if `x` is NaN, `x.sign`
  /// could be either `.plus` or `.minus`.
  var sign: FloatingPointSign { get }

  /// The exponent of the floating-point value.
  ///
  /// The *exponent* of a floating-point value is the integer part of the
  /// logarithm of the value's magnitude. For a value `x` of a floating-point
  /// type `F`, the magnitude can be calculated as the following, where `**`
  /// is exponentiation:
  ///
  ///     let magnitude = x.significand * F.radix ** x.exponent
  ///
  /// In the next example, `y` has a value of `21.5`, which is encoded as
  /// `1.34375 * 2 ** 4`. The significand of `y` is therefore 1.34375.
  ///
  ///     let y: Double = 21.5
  ///     // y.significand == 1.34375
  ///     // y.exponent == 4
  ///     // Double.radix == 2
  ///
  /// The `exponent` property has the following edge cases:
  ///
  /// - If `x` is zero, then `x.exponent` is `Int.min`.
  /// - If `x` is +/-infinity or NaN, then `x.exponent` is `Int.max`
  ///
  /// This property implements the `logB` operation defined by the [IEEE 754
  /// specification][spec].
  ///
  /// [spec]: http://ieeexplore.ieee.org/servlet/opac?punumber=4610933
  var exponent: Exponent { get }

  /// The significand of the floating-point value.
  ///
  /// The magnitude of a floating-point value `x` of type `F` can be calculated
  /// by using the following formula, where `**` is exponentiation:
  ///
  ///     let magnitude = x.significand * F.radix ** x.exponent
  ///
  /// In the next example, `y` has a value of `21.5`, which is encoded as
  /// `1.34375 * 2 ** 4`. The significand of `y` is therefore 1.34375.
  ///
  ///     let y: Double = 21.5
  ///     // y.significand == 1.34375
  ///     // y.exponent == 4
  ///     // Double.radix == 2
  ///
  /// If a type's radix is 2, then for finite nonzero numbers, the significand
  /// is in the range `1.0 ..< 2.0`. For other values of `x`, `x.significand`
  /// is defined as follows:
  ///
  /// - If `x` is zero, then `x.significand` is 0.0.
  /// - If `x` is infinity, then `x.significand` is 1.0.
  /// - If `x` is NaN, then `x.significand` is NaN.
  /// - Note: The significand is frequently also called the *mantissa*, but
  ///   significand is the preferred terminology in the [IEEE 754
  ///   specification][spec], to allay confusion with the use of mantissa for
  ///   the fractional part of a logarithm.
  ///
  /// [spec]: http://ieeexplore.ieee.org/servlet/opac?punumber=4610933
  var significand: Self { get }

  /// Returns the sum of this value and the given value, rounded to a
  /// representable value.
  ///
  /// This method serves as the basis for the addition operator (`+`). For
  /// example:
  ///
  ///     let x = 1.5
  ///     print(x.adding(2.25))
  ///     // Prints "3.75"
  ///     print(x + 2.25)
  ///     // Prints "3.75"
  ///
  /// The `adding(_:)` method implements the addition operation defined by the
  /// [IEEE 754 specification][spec].
  ///
  /// [spec]: http://ieeexplore.ieee.org/servlet/opac?punumber=4610933
  ///
  /// - Parameter other: The value to add.
  /// - Returns: The sum of this value and `other`, rounded to a representable
  ///   value.
  ///
  /// - SeeAlso: `add(_:)`
  // FIXME(integers): revise the doc comment
  static func +(_ lhs: Self, _ rhs: Self) -> Self

  /// Adds the given value to this value in place, rounded to a representable
  /// value.
  ///
  /// This method serves as the basis for the in-place addition operator
  /// (`+=`). For example:
  ///
  ///     var (x, y) = (2.25, 2.25)
  ///     x.add(7.0)
  ///     // x == 9.25
  ///     y += 7.0
  ///     // y == 9.25
  ///
  /// - Parameter other: The value to add.
  ///
  /// - SeeAlso: `adding(_:)`
  // FIXME(integers): revise the doc comment
  static func +=(_ lhs: inout Self, _ rhs: Self)

  /// Returns the additive inverse of this value.
  ///
  /// The result is always exact. This method serves as the basis for the
  /// negation operator (prefixed `-`). For example:
  ///
  ///     let x = 21.5
  ///     let y = -x
  ///     // y == -21.5
  ///
  /// - Returns: The additive inverse of this value.
  ///
  /// - SeeAlso: `negate()`
  static prefix func - (_ operand: Self) -> Self

  /// Replaces this value with its additive inverse.
  ///
  /// The result is always exact. This example uses the `negate()` method to
  /// negate the value of the variable `x`:
  ///
  ///     var x = 21.5
  ///     x.negate()
  ///     // x == -21.5
  ///
  /// - SeeAlso: The unary minus operator (`-`).
  mutating func negate()

  /// Returns the difference of this value and the given value, rounded to a
  /// representable value.
  ///
  /// This method serves as the basis for the subtraction operator (`-`). For
  /// example:
  ///
  ///     let x = 7.5
  ///     print(x.subtracting(2.25))
  ///     // Prints "5.25"
  ///     print(x - 2.25)
  ///     // Prints "5.25"
  ///
  /// The `subtracting(_:)` method implements the subtraction operation
  /// defined by the [IEEE 754 specification][spec].
  ///
  /// [spec]: http://ieeexplore.ieee.org/servlet/opac?punumber=4610933
  ///
  /// - Parameter other: The value to subtract from this value.
  /// - Returns: The difference of this value and `other`, rounded to a
  ///   representable value.
  ///
  /// - SeeAlso: `subtract(_:)`
  // FIXME(integers): revise the doc comment (it also mentiones 'addition')
  static func -(_ lhs: Self, _ rhs: Self) -> Self

  /// Subtracts the given value from this value in place, rounding to a
  /// representable value.
  ///
  /// This method serves as the basis for the in-place subtraction operator
  /// (`-=`). For example:
  ///
  ///     var (x, y) = (7.5, 7.5)
  ///     x.subtract(2.25)
  ///     // x == 5.25
  ///     y -= 2.25
  ///     // y == 5.25
  ///
  /// - Parameter other: The value to subtract.
  ///
  /// - SeeAlso: `subtracting(_:)`
  // FIXME(integers): revise the doc comment
  static func -=(_ lhs: inout Self, _ rhs: Self)

  /// Returns the product of this value and the given value, rounded to a
  /// representable value.
  ///
  /// This method serves as the basis for the multiplication operator (`*`).
  /// For example:
  ///
  ///     let x = 7.5
  ///     print(x.multiplied(by: 2.25))
  ///     // Prints "16.875"
  ///     print(x * 2.25)
  ///     // Prints "16.875"
  ///
  /// The `multiplied(by:)` method implements the multiplication operation
  /// defined by the [IEEE 754 specification][spec].
  ///
  /// [spec]: http://ieeexplore.ieee.org/servlet/opac?punumber=4610933
  ///
  /// - Parameter other: The value to multiply by this value.
  /// - Returns: The product of this value and `other`, rounded to a
  ///   representable value.
  ///
  /// - SeeAlso: `multiply(by:)`
  // FIXME(integers): revise the doc comment
  static func *(_ lhs: Self, _ rhs: Self) -> Self

  /// Multiplies this value by the given value in place, rounding to a
  /// representable value.
  ///
  /// This method serves as the basis for the in-place multiplication operator
  /// (`*=`). For example:
  ///
  ///     var (x, y) = (7.5, 7.5)
  ///     x.multiply(by: 2.25)
  ///     // x == 16.875
  ///     y *= 2.25
  ///     // y == 16.875
  ///
  /// - Parameter other: The value to multiply by this value.
  ///
  /// - SeeAlso: `multiplied(by:)`
  // FIXME(integers): revise the doc comment
  static func *=(_ lhs: inout Self, _ rhs: Self)

  /// Returns the quotient of this value and the given value, rounded to a
  /// representable value.
  ///
  /// This method serves as the basis for the division operator (`/`). For
  /// example:
  ///
  ///     let x = 7.5
  ///     let y = x.divided(by: 2.25)
  ///     // y == 16.875
  ///     let z = x * 2.25
  ///     // z == 16.875
  ///
  /// The `divided(by:)` method implements the division operation
  /// defined by the [IEEE 754 specification][spec].
  ///
  /// [spec]: http://ieeexplore.ieee.org/servlet/opac?punumber=4610933
  ///
  /// - Parameter other: The value to use when dividing this value.
  /// - Returns: The quotient of this value and `other`, rounded to a
  ///   representable value.
  ///
  /// - SeeAlso: `divide(by:)`
  // FIXME(integers): revise the doc comment
  static func /(_ lhs: Self, _ rhs: Self) -> Self

  /// Divides this value by the given value in place, rounding to a
  /// representable value.
  ///
  /// This method serves as the basis for the in-place division operator
  /// (`/=`). For example:
  ///
  ///     var (x, y) = (16.875, 16.875)
  ///     x.divide(by: 2.25)
  ///     // x == 7.5
  ///     y /= 2.25
  ///     // y == 7.5
  ///
  /// - Parameter other: The value to use when dividing this value.
  ///
  /// - SeeAlso: `divided(by:)`
  // FIXME(integers): revise the doc comment
  static func /=(_ lhs: inout Self, _ rhs: Self)

  /// Returns the remainder of this value divided by the given value.
  ///
  /// For two finite values `x` and `y`, the remainder `r` of dividing `x` by
  /// `y` satisfies `x == y * q + r`, where `q` is the integer nearest to
  /// `x / y`. If `x / y` is exactly halfway between two integers, `q` is
  /// chosen to be even. Note that `q` is *not* `x / y` computed in
  /// floating-point arithmetic, and that `q` may not be representable in any
  /// available integer type.
  ///
  /// The following example calculates the remainder of dividing 8.625 by 0.75:
  ///
  ///     let x = 8.625
  ///     print(x / 0.75)
  ///     // Prints "11.5"
  ///
  ///     let q = (x / 0.75).rounded(.toNearestOrEven)
  ///     // q == 12.0
  ///     let r = x.remainder(dividingBy: 0.75)
  ///     // r == -0.375
  ///
  ///     let x1 = 0.75 * q + r
  ///     // x1 == 8.625
  ///
  /// If this value and `other` are finite numbers, the remainder is in the
  /// closed range `-abs(other / 2)...abs(other / 2)`. The
  /// `remainder(dividingBy:)` method is always exact. This method implements
  /// the remainder operation defined by the [IEEE 754 specification][spec].
  ///
  /// [spec]: http://ieeexplore.ieee.org/servlet/opac?punumber=4610933
  ///
  /// - Parameter other: The value to use when dividing this value.
  /// - Returns: The remainder of this value divided by `other`.
  ///
  /// - SeeAlso: `formRemainder(dividingBy:)`,
  ///   `truncatingRemainder(dividingBy:)`
  func remainder(dividingBy other: Self) -> Self

  /// Replaces this value with the remainder of itself divided by the given
  /// value.
  ///
  /// For two finite values `x` and `y`, the remainder `r` of dividing `x` by
  /// `y` satisfies `x == y * q + r`, where `q` is the integer nearest to
  /// `x / y`. If `x / y` is exactly halfway between two integers, `q` is
  /// chosen to be even. Note that `q` is *not* `x / y` computed in
  /// floating-point arithmetic, and that `q` may not be representable in any
  /// available integer type.
  ///
  /// The following example calculates the remainder of dividing 8.625 by 0.75:
  ///
  ///     var x = 8.625
  ///     print(x / 0.75)
  ///     // Prints "11.5"
  ///
  ///     let q = (x / 0.75).rounded(.toNearestOrEven)
  ///     // q == 12.0
  ///     x.formRemainder(dividingBy: 0.75)
  ///     // x == -0.375
  ///
  ///     let x1 = 0.75 * q + x
  ///     // x1 == 8.625
  ///
  /// If this value and `other` are finite numbers, the remainder is in the
  /// closed range `-abs(other / 2)...abs(other / 2)`. The
  /// `remainder(dividingBy:)` method is always exact.
  ///
  /// - Parameter other: The value to use when dividing this value.
  ///
  /// - SeeAlso: `remainder(dividingBy:)`,
  ///   `formTruncatingRemainder(dividingBy:)`
  mutating func formRemainder(dividingBy other: Self)

  /// Returns the remainder of this value divided by the given value using
  /// truncating division.
  ///
  /// Performing truncating division with floating-point values results in a
  /// truncated integer quotient and a remainder. For values `x` and `y` and
  /// their truncated integer quotient `q`, the remainder `r` satisfies
  /// `x == y * q + r`.
  ///
  /// The following example calculates the truncating remainder of dividing
  /// 8.625 by 0.75:
  ///
  ///     let x = 8.625
  ///     print(x / 0.75)
  ///     // Prints "11.5"
  ///
  ///     let q = (x / 0.75).rounded(.towardZero)
  ///     // q == 11.0
  ///     let r = x.truncatingRemainder(dividingBy: 0.75)
  ///     // r == 0.375
  ///
  ///     let x1 = 0.75 * q + r
  ///     // x1 == 8.625
  ///
  /// If this value and `other` are both finite numbers, the truncating
  /// remainder has the same sign as this value and is strictly smaller in
  /// magnitude than `other`. The `truncatingRemainder(dividingBy:)` method
  /// is always exact.
  ///
  /// - Parameter other: The value to use when dividing this value.
  /// - Returns: The remainder of this value divided by `other` using
  ///   truncating division.
  ///
  /// - SeeAlso: `formTruncatingRemainder(dividingBy:)`,
  ///   `remainder(dividingBy:)`
  func truncatingRemainder(dividingBy other: Self) -> Self

  /// Replaces this value with the remainder of itself divided by the given
  /// value using truncating division.
  ///
  /// Performing truncating division with floating-point values results in a
  /// truncated integer quotient and a remainder. For values `x` and `y` and
  /// their truncated integer quotient `q`, the remainder `r` satisfies
  /// `x == y * q + r`.
  ///
  /// The following example calculates the truncating remainder of dividing
  /// 8.625 by 0.75:
  ///
  ///     var x = 8.625
  ///     print(x / 0.75)
  ///     // Prints "11.5"
  ///
  ///     let q = (x / 0.75).rounded(.towardZero)
  ///     // q == 11.0
  ///     x.formTruncatingRemainder(dividingBy: 0.75)
  ///     // x == 0.375
  ///
  ///     let x1 = 0.75 * q + x
  ///     // x1 == 8.625
  ///
  /// If this value and `other` are both finite numbers, the truncating
  /// remainder has the same sign as this value and is strictly smaller in
  /// magnitude than `other`. The `formTruncatingRemainder(dividingBy:)`
  /// method is always exact.
  ///
  /// - Parameter other: The value to use when dividing this value.
  ///
  /// - SeeAlso: `truncatingRemainder(dividingBy:)`,
  ///   `formRemainder(dividingBy:)`
  mutating func formTruncatingRemainder(dividingBy other: Self)

  /// Returns the square root of the value, rounded to a representable value.
  ///
  /// The following example declares a function that calculates the length of
  /// the hypotenuse of a right triangle given its two perpendicular sides.
  ///
  ///     func hypotenuse(_ a: Double, _ b: Double) -> Double {
  ///         return (a * a + b * b).squareRoot()
  ///     }
  ///
  ///     let (dx, dy) = (3.0, 4.0)
  ///     let distance = hypotenuse(dx, dy)
  ///     // distance == 5.0
  ///
  /// - Returns: The square root of the value.
  ///
  /// - SeeAlso: `sqrt(_:)`, `formSquareRoot()`
  func squareRoot() -> Self

  /// Replaces this value with its square root, rounded to a representable
  /// value.
  ///
  /// - SeeAlso: `sqrt(_:)`, `squareRoot()`
  mutating func formSquareRoot()

  /// Returns the result of adding the product of the two given values to this
  /// value, computed without intermediate rounding.
  ///
  /// This method is equivalent to the C `fma` function and implements the
  /// `fusedMultiplyAdd` operation defined by the [IEEE 754
  /// specification][spec].
  ///
  /// [spec]: http://ieeexplore.ieee.org/servlet/opac?punumber=4610933
  ///
  /// - Parameters:
  ///   - lhs: One of the values to multiply before adding to this value.
  ///   - rhs: The other value to multiply.
  /// - Returns: The product of `lhs` and `rhs`, added to this value.
  func addingProduct(_ lhs: Self, _ rhs: Self) -> Self

  /// Adds the product of the two given values to this value in place, computed
  /// without intermediate rounding.
  ///
  /// - Parameters:
  ///   - lhs: One of the values to multiply before adding to this value.
  ///   - rhs: The other value to multiply.
  mutating func addProduct(_ lhs: Self, _ rhs: Self)

  /// Returns the lesser of the two given values.
  ///
  /// This method returns the minimum of two values, preserving order and
  /// eliminating NaN when possible. For two values `x` and `y`, the result of
  /// `minimum(x, y)` is `x` if `x <= y`, `y` if `y < x`, or whichever of `x`
  /// or `y` is a number if the other is a quiet NaN. If both `x` and `y` are
  /// NaN, or either `x` or `y` is a signaling NaN, the result is NaN.
  ///
  ///     Double.minimum(10.0, -25.0)
  ///     // -25.0
  ///     Double.minimum(10.0, .nan)
  ///     // 10.0
  ///     Double.minimum(.nan, -25.0)
  ///     // -25.0
  ///     Double.minimum(.nan, .nan)
  ///     // nan
  ///
  /// The `minimum` method implements the `minNum` operation defined by the
  /// [IEEE 754 specification][spec].
  ///
  /// [spec]: http://ieeexplore.ieee.org/servlet/opac?punumber=4610933
  ///
  /// - Parameters:
  ///   - x: A floating-point value.
  ///   - y: Another floating-point value.
  /// - Returns: The minimum of `x` and `y`, or whichever is a number if the
  ///   other is NaN.
  static func minimum(_ x: Self, _ y: Self) -> Self

  /// Returns the greater of the two given values.
  ///
  /// This method returns the maximum of two values, preserving order and
  /// eliminating NaN when possible. For two values `x` and `y`, the result of
  /// `maximum(x, y)` is `x` if `x > y`, `y` if `x <= y`, or whichever of `x`
  /// or `y` is a number if the other is a quiet NaN. If both `x` and `y` are
  /// NaN, or either `x` or `y` is a signaling NaN, the result is NaN.
  ///
  ///     Double.maximum(10.0, -25.0)
  ///     // 10.0
  ///     Double.maximum(10.0, .nan)
  ///     // 10.0
  ///     Double.maximum(.nan, -25.0)
  ///     // -25.0
  ///     Double.maximum(.nan, .nan)
  ///     // nan
  ///
  /// The `maximum` method implements the `maxNum` operation defined by the
  /// [IEEE 754 specification][spec].
  ///
  /// [spec]: http://ieeexplore.ieee.org/servlet/opac?punumber=4610933
  ///
  /// - Parameters:
  ///   - x: A floating-point value.
  ///   - y: Another floating-point value.
  /// - Returns: The greater of `x` and `y`, or whichever is a number if the
  ///   other is NaN.
  static func maximum(_ x: Self, _ y: Self) -> Self

  /// Returns the value with lesser magnitude.
  ///
  /// This method returns the value with lesser magnitude of the two given
  /// values, preserving order and eliminating NaN when possible. For two
  /// values `x` and `y`, the result of `minimumMagnitude(x, y)` is `x` if
  /// `x.magnitude <= y.magnitude`, `y` if `y.magnitude < x.magnitude`, or
  /// whichever of `x` or `y` is a number if the other is a quiet NaN. If both
  /// `x` and `y` are NaN, or either `x` or `y` is a signaling NaN, the result
  /// is NaN.
  ///
  ///     Double.minimumMagnitude(10.0, -25.0)
  ///     // 10.0
  ///     Double.minimumMagnitude(10.0, .nan)
  ///     // 10.0
  ///     Double.minimumMagnitude(.nan, -25.0)
  ///     // -25.0
  ///     Double.minimumMagnitude(.nan, .nan)
  ///     // nan
  ///
  /// The `minimumMagnitude` method implements the `minNumMag` operation
  /// defined by the [IEEE 754 specification][spec].
  ///
  /// [spec]: http://ieeexplore.ieee.org/servlet/opac?punumber=4610933
  ///
  /// - Parameters:
  ///   - x: A floating-point value.
  ///   - y: Another floating-point value.
  /// - Returns: Whichever of `x` or `y` has lesser magnitude, or whichever is
  ///   a number if the other is NaN.
  static func minimumMagnitude(_ x: Self, _ y: Self) -> Self

  /// Returns the value with greater magnitude.
  ///
  /// This method returns the value with greater magnitude of the two given
  /// values, preserving order and eliminating NaN when possible. For two
  /// values `x` and `y`, the result of `maximumMagnitude(x, y)` is `x` if
  /// `x.magnitude > y.magnitude`, `y` if `x.magnitude <= y.magnitude`, or
  /// whichever of `x` or `y` is a number if the other is a quiet NaN. If both
  /// `x` and `y` are NaN, or either `x` or `y` is a signaling NaN, the result
  /// is NaN.
  ///
  ///     Double.maximumMagnitude(10.0, -25.0)
  ///     // -25.0
  ///     Double.maximumMagnitude(10.0, .nan)
  ///     // 10.0
  ///     Double.maximumMagnitude(.nan, -25.0)
  ///     // -25.0
  ///     Double.maximumMagnitude(.nan, .nan)
  ///     // nan
  ///
  /// The `maximumMagnitude` method implements the `maxNumMag` operation
  /// defined by the [IEEE 754 specification][spec].
  ///
  /// [spec]: http://ieeexplore.ieee.org/servlet/opac?punumber=4610933
  ///
  /// - Parameters:
  ///   - x: A floating-point value.
  ///   - y: Another floating-point value.
  /// - Returns: Whichever of `x` or `y` has greater magnitude, or whichever is
  ///   a number if the other is NaN.
  static func maximumMagnitude(_ x: Self, _ y: Self) -> Self

  /// Returns this value rounded to an integral value using the specified
  /// rounding rule.
  ///
  /// The following example rounds a value using four different rounding rules:
  ///
  ///     let x = 6.5
  ///
  ///     // Equivalent to the C 'round' function:
  ///     print(x.rounded(.toNearestOrAwayFromZero))
  ///     // Prints "7.0"
  ///
  ///     // Equivalent to the C 'trunc' function:
  ///     print(x.rounded(.towardZero))
  ///     // Prints "6.0"
  ///
  ///     // Equivalent to the C 'ceil' function:
  ///     print(x.rounded(.up))
  ///     // Prints "7.0"
  ///
  ///     // Equivalent to the C 'floor' function:
  ///     print(x.rounded(.down))
  ///     // Prints "6.0"
  ///
  /// For more information about the available rounding rules, see the
  /// `FloatingPointRoundingRule` enumeration. To round a value using the
  /// default "schoolbook rounding", you can use the shorter `rounded()`
  /// method instead.
  ///
  ///     print(x.rounded())
  ///     // Prints "7.0"
  ///
  /// - Parameter rule: The rounding rule to use.
  /// - Returns: The integral value found by rounding using `rule`.
  ///
  /// - SeeAlso: `rounded()`, `round(_:)`, `FloatingPointRoundingRule`
  func rounded(_ rule: FloatingPointRoundingRule) -> Self

  /// Rounds the value to an integral value using the specified rounding rule.
  ///
  /// The following example rounds a value using four different rounding rules:
  ///
  ///     // Equivalent to the C 'round' function:
  ///     var w = 6.5
  ///     w.round(.toNearestOrAwayFromZero)
  ///     // w == 7.0
  ///
  ///     // Equivalent to the C 'trunc' function:
  ///     var x = 6.5
  ///     x.round(.towardZero)
  ///     // x == 6.0
  ///
  ///     // Equivalent to the C 'ceil' function:
  ///     var y = 6.5
  ///     y.round(.up)
  ///     // y == 7.0
  ///
  ///     // Equivalent to the C 'floor' function:
  ///     var z = 6.5
  ///     z.round(.down)
  ///     // z == 6.0
  ///
  /// For more information about the available rounding rules, see the
  /// `FloatingPointRoundingRule` enumeration. To round a value using the
  /// default "schoolbook rounding", you can use the shorter `round()` method
  /// instead.
  ///
  ///     var w1 = 6.5
  ///     w1.round()
  ///     // w1 == 7.0
  ///
  /// - Parameter rule: The rounding rule to use.
  ///
  /// - SeeAlso: `round()`, `rounded(_:)`, `FloatingPointRoundingRule`
  mutating func round(_ rule: FloatingPointRoundingRule)

  /// The least representable value that compares greater than this value.
  ///
  /// For any finite value `x`, `x.nextUp` is greater than `x`. For `nan` or
  /// `infinity`, `x.nextUp` is `x` itself. The following special cases also
  /// apply:
  ///
  /// - If `x` is `-infinity`, then `x.nextUp` is `-greatestFiniteMagnitude`.
  /// - If `x` is `-leastNonzeroMagnitude`, then `x.nextUp` is `-0.0`.
  /// - If `x` is zero, then `x.nextUp` is `leastNonzeroMagnitude`.
  /// - If `x` is `greatestFiniteMagnitude`, then `x.nextUp` is `infinity`.
  var nextUp: Self { get }

  /// The greatest representable value that compares less than this value.
  ///
  /// For any finite value `x`, `x.nextDown` is greater than `x`. For `nan` or
  /// `-infinity`, `x.nextDown` is `x` itself. The following special cases
  /// also apply:
  ///
  /// - If `x` is `infinity`, then `x.nextDown` is `greatestFiniteMagnitude`.
  /// - If `x` is `leastNonzeroMagnitude`, then `x.nextDown` is `0.0`.
  /// - If `x` is zero, then `x.nextDown` is `-leastNonzeroMagnitude`.
  /// - If `x` is `-greatestFiniteMagnitude`, then `x.nextDown` is `-infinity`.
  var nextDown: Self { get }

  /// Returns a Boolean value indicating whether this instance is equal to the
  /// given value.
  ///
  /// This method serves as the basis for the equal-to operator (`==`) for
  /// floating-point values. When comparing two values with this method, `-0`
  /// is equal to `+0`. NaN is not equal to any value, including itself. For
  /// example:
  ///
  ///     let x = 15.0
  ///     x.isEqual(to: 15.0)
  ///     // true
  ///     x.isEqual(to: .nan)
  ///     // false
  ///     Double.nan.isEqual(to: .nan)
  ///     // false
  ///
  /// The `isEqual(to:)` method implements the equality predicate defined by
  /// the [IEEE 754 specification][spec].
  ///
  /// [spec]: http://ieeexplore.ieee.org/servlet/opac?punumber=4610933
  ///
  /// - Parameter other: The value to compare with this value.
  /// - Returns: `true` if `other` has the same value as this instance;
  ///   otherwise, `false`.
  func isEqual(to other: Self) -> Bool

  /// Returns a Boolean value indicating whether this instance is less than the
  /// given value.
  ///
  /// This method serves as the basis for the less-than operator (`<`) for
  /// floating-point values. Some special cases apply:
  ///
  /// - Because NaN compares not less than nor greater than any value, this
  ///   method returns `false` when called on NaN or when NaN is passed as
  ///   `other`.
  /// - `-infinity` compares less than all values except for itself and NaN.
  /// - Every value except for NaN and `+infinity` compares less than
  ///   `+infinity`.
  ///
  ///     let x = 15.0
  ///     x.isLess(than: 20.0)
  ///     // true
  ///     x.isLess(than: .nan)
  ///     // false
  ///     Double.nan.isLess(than: x)
  ///     // false
  ///
  /// The `isLess(than:)` method implements the less-than predicate defined by
  /// the [IEEE 754 specification][spec].
  ///
  /// [spec]: http://ieeexplore.ieee.org/servlet/opac?punumber=4610933
  ///
  /// - Parameter other: The value to compare with this value.
  /// - Returns: `true` if `other` is less than this value; otherwise, `false`.
  func isLess(than other: Self) -> Bool

  /// Returns a Boolean value indicating whether this instance is less than or
  /// equal to the given value.
  ///
  /// This method serves as the basis for the less-than-or-equal-to operator
  /// (`<=`) for floating-point values. Some special cases apply:
  ///
  /// - Because NaN is incomparable with any value, this method returns `false`
  ///   when called on NaN or when NaN is passed as `other`.
  /// - `-infinity` compares less than or equal to all values except NaN.
  /// - Every value except NaN compares less than or equal to `+infinity`.
  ///
  ///     let x = 15.0
  ///     x.isLessThanOrEqualTo(20.0)
  ///     // true
  ///     x.isLessThanOrEqualTo(.nan)
  ///     // false
  ///     Double.nan.isLessThanOrEqualTo(x)
  ///     // false
  ///
  /// The `isLessThanOrEqualTo(_:)` method implements the less-than-or-equal
  /// predicate defined by the [IEEE 754 specification][spec].
  ///
  /// [spec]: http://ieeexplore.ieee.org/servlet/opac?punumber=4610933
  ///
  /// - Parameter other: The value to compare with this value.
  /// - Returns: `true` if `other` is less than this value; otherwise, `false`.
  func isLessThanOrEqualTo(_ other: Self) -> Bool

  /// Returns a Boolean value indicating whether this instance should precede the
  /// given value in an ascending sort.
  ///
  /// This relation is a refinement of the less-than-or-equal-to operator
  /// (`<=`) that provides a total order on all values of the type, including
  /// noncanonical encodings, signed zeros, and NaNs. Because it is used much
  /// less frequently than the usual comparisons, there is no operator form of
  /// this relation.
  ///
  /// The following example uses `isTotallyOrdered(below:)` to sort an array of
  /// floating-point values, including some that are NaN:
  ///
  ///     var numbers = [2.5, 21.25, 3.0, .nan, -9.5]
  ///     numbers.sort { $0.isTotallyOrdered(below: $1) }
  ///     // numbers == [-9.5, 2.5, 3.0, 21.25, nan]
  ///
  /// The `isTotallyOrdered(belowOrEqualTo:)` method implements the total order
  /// relation as defined by the [IEEE 754 specification][spec].
  ///
  /// [spec]: http://ieeexplore.ieee.org/servlet/opac?punumber=4610933
  ///
  /// - Parameter other: A floating-point value to compare to this value.
  /// - Returns: `true` if this value is ordered below `other` in a total
  ///   ordering of the floating-point type; otherwise, `false`.
  func isTotallyOrdered(belowOrEqualTo other: Self) -> Bool

  /// A Boolean value indicating whether this instance is normal.
  ///
  /// A *normal* value is a finite number that uses the full precision
  /// available to values of a type. Zero is neither a normal nor a subnormal
  /// number.
  var isNormal: Bool { get }

  /// A Boolean value indicating whether this instance is finite.
  ///
  /// All values other than NaN and infinity are considered finite, whether
  /// normal or subnormal.
  var isFinite: Bool { get }

  /// A Boolean value indicating whether the instance is equal to zero.
  ///
  /// The `isZero` property of a value `x` is `true` when `x` represents either
  /// `-0.0` or `+0.0`. `x.isZero` is equivalent to the following comparison:
  /// `x == 0.0`.
  ///
  ///     let x = -0.0
  ///     x.isZero        // true
  ///     x == 0.0        // true
  var isZero: Bool { get }

  /// A Boolean value indicating whether the instance is subnormal.
  ///
  /// A *subnormal* value is a nonzero number that has a lesser magnitude than
  /// the smallest normal number. Subnormal values do not use the full
  /// precision available to values of a type.
  ///
  /// Zero is neither a normal nor a subnormal number. Subnormal numbers are
  /// often called *denormal* or *denormalized*---these are different names
  /// for the same concept.
  var isSubnormal: Bool { get }

  /// A Boolean value indicating whether the instance is infinite.
  ///
  /// Note that `isFinite` and `isInfinite` do not form a dichotomy, because
  /// they are not total: If `x` is `NaN`, then both properties are `false`.
  var isInfinite: Bool { get }

  /// A Boolean value indicating whether the instance is NaN ("not a number").
  ///
  /// Because NaN is not equal to any value, including NaN, use this property
  /// instead of the equal-to operator (`==`) or not-equal-to operator (`!=`)
  /// to test whether a value is or is not NaN. For example:
  ///
  ///     let x = 0.0
  ///     let y = x * .infinity
  ///     // y is a NaN
  ///
  ///     // Comparing with the equal-to operator never returns 'true'
  ///     print(x == Double.nan)
  ///     // Prints "false"
  ///     print(y == Double.nan)
  ///     // Prints "false"
  ///
  ///     // Test with the 'isNaN' property instead
  ///     print(x.isNaN)
  ///     // Prints "false"
  ///     print(y.isNaN)
  ///     // Prints "true"
  ///
  /// This property is `true` for both quiet and signaling NaNs.
  var isNaN: Bool { get }

  /// A Boolean value indicating whether the instance is a signaling NaN.
  ///
  /// Signaling NaNs typically raise the Invalid flag when used in general
  /// computing operations.
  var isSignalingNaN: Bool { get }

  /// The classification of this value.
  ///
  /// A value's `floatingPointClass` property describes its "class" as
  /// described by the [IEEE 754 specification][spec].
  ///
  /// [spec]: http://ieeexplore.ieee.org/servlet/opac?punumber=4610933
  var floatingPointClass: FloatingPointClassification { get }

  /// A Boolean value indicating whether the instance's representation is in
  /// the canonical form.
  ///
  /// The [IEEE 754 specification][spec] defines a *canonical*, or preferred,
  /// encoding of a floating-point value's representation. Every `Float` or
  /// `Double` value is canonical, but noncanonical values of the `Float80`
  /// type exist, and noncanonical values may exist for other types that
  /// conform to the `FloatingPoint` protocol.
  ///
  /// [spec]: http://ieeexplore.ieee.org/servlet/opac?punumber=4610933
  var isCanonical: Bool { get }
}

/// The sign of a floating-point value.
public enum FloatingPointSign: Int {
  /// The sign for a positive value.
  case plus

  /// The sign for a negative value.
  case minus
}

/// The IEEE 754 floating-point classes.
public enum FloatingPointClassification {
  /// A signaling NaN ("not a number").
  ///
  /// A signaling NaN sets the floating-point exception status when used in
  /// many floating-point operations.
  case signalingNaN

  /// A silent NaN ("not a number") value.
  case quietNaN

  /// A value equal to `-infinity`.
  case negativeInfinity

  /// A negative value that uses the full precision of the floating-point type.
  ///
  /// - SeeAlso: `FloatingPoint.isNormal`
  case negativeNormal

  /// A negative, nonzero number that does not use the full precision of the
  /// floating-point type.
  ///
  /// - SeeAlso: `FloatingPoint.isSubnormal`
  case negativeSubnormal

  /// A value equal to zero with a negative sign.
  case negativeZero

  /// A value equal to zero with a positive sign.
  case positiveZero

  /// A positive, nonzero number that does not use the full precision of the
  /// floating-point type.
  ///
  /// - SeeAlso: `FloatingPoint.isSubnormal`
  case positiveSubnormal

  /// A positive value that uses the full precision of the floating-point type.
  ///
  /// - SeeAlso: `FloatingPoint.isNormal`
  case positiveNormal

  /// A value equal to `+infinity`.
  case positiveInfinity
}

/// A rule for rounding a floating-point number.
public enum FloatingPointRoundingRule {
  /// Round to the closest allowed value; if two values are equally close, the
  /// one with greater magnitude is chosen.
  ///
  /// This rounding rule is also known as "schoolbook rounding." The following
  /// example shows the results of rounding numbers using this rule:
  ///
  ///     (5.2).rounded(.toNearestOrAwayFromZero)
  ///     // 5.0
  ///     (5.5).rounded(.toNearestOrAwayFromZero)
  ///     // 6.0
  ///     (-5.2).rounded(.toNearestOrAwayFromZero)
  ///     // -5.0
  ///     (-5.5).rounded(.toNearestOrAwayFromZero)
  ///     // -6.0
  ///
  /// This rule is equivalent to the C `round` function and implements the
  /// `roundToIntegralTiesToAway` operation defined by the [IEEE 754
  /// specification][spec].
  ///
  /// [spec]: http://ieeexplore.ieee.org/servlet/opac?punumber=4610933
  case toNearestOrAwayFromZero

  /// Round to the closest allowed value; if two values are equally close, the
  /// even one is chosen.
  ///
  /// This rounding rule is also known as "bankers rounding," and is the
  /// default IEEE 754 rounding mode for arithmetic. The following example
  /// shows the results of rounding numbers using this rule:
  ///
  ///     (5.2).rounded(.toNearestOrEven)
  ///     // 5.0
  ///     (5.5).rounded(.toNearestOrEven)
  ///     // 6.0
  ///     (4.5).rounded(.toNearestOrEven)
  ///     // 4.0
  ///
  /// This rule implements the `roundToIntegralTiesToEven` operation defined by
  /// the [IEEE 754 specification][spec].
  ///
  /// [spec]: http://ieeexplore.ieee.org/servlet/opac?punumber=4610933
  case toNearestOrEven

  /// Round to the closest allowed value that is greater than or equal to the
  /// source.
  ///
  /// The following example shows the results of rounding numbers using this
  /// rule:
  ///
  ///     (5.2).rounded(.up)
  ///     // 6.0
  ///     (5.5).rounded(.up)
  ///     // 6.0
  ///     (-5.2).rounded(.up)
  ///     // -5.0
  ///     (-5.5).rounded(.up)
  ///     // -5.0
  ///
  /// This rule is equivalent to the C `ceil` function and implements the
  /// `roundToIntegralTowardPositive` operation defined by the [IEEE 754
  /// specification][spec].
  ///
  /// [spec]: http://ieeexplore.ieee.org/servlet/opac?punumber=4610933
  case up

  /// Round to the closest allowed value that is less than or equal to the
  /// source.
  ///
  /// The following example shows the results of rounding numbers using this
  /// rule:
  ///
  ///     (5.2).rounded(.down)
  ///     // 5.0
  ///     (5.5).rounded(.down)
  ///     // 5.0
  ///     (-5.2).rounded(.down)
  ///     // -6.0
  ///     (-5.5).rounded(.down)
  ///     // -6.0
  ///
  /// This rule is equivalent to the C `floor` function and implements the
  /// `roundToIntegralTowardNegative` operation defined by the [IEEE 754
  /// specification][spec].
  ///
  /// [spec]: http://ieeexplore.ieee.org/servlet/opac?punumber=4610933
  case down

  /// Round to the closest allowed value whose magnitude is less than or equal
  /// to that of the source.
  ///
  /// The following example shows the results of rounding numbers using this
  /// rule:
  ///
  ///     (5.2).rounded(.towardZero)
  ///     // 5.0
  ///     (5.5).rounded(.towardZero)
  ///     // 5.0
  ///     (-5.2).rounded(.towardZero)
  ///     // -5.0
  ///     (-5.5).rounded(.towardZero)
  ///     // -5.0
  ///
  /// This rule is equivalent to the C `trunc` function and implements the
  /// `roundToIntegralTowardZero` operation defined by the [IEEE 754
  /// specification][spec].
  ///
  /// [spec]: http://ieeexplore.ieee.org/servlet/opac?punumber=4610933
  case towardZero

  /// Round to the closest allowed value whose magnitude is greater than or
  /// equal to that of the source.
  ///
  /// The following example shows the results of rounding numbers using this
  /// rule:
  ///
  ///     (5.2).rounded(.awayFromZero)
  ///     // 6.0
  ///     (5.5).rounded(.awayFromZero)
  ///     // 6.0
  ///     (-5.2).rounded(.awayFromZero)
  ///     // -6.0
  ///     (-5.5).rounded(.awayFromZero)
  ///     // -6.0
  case awayFromZero
}

@_transparent
public func == <T : FloatingPoint>(lhs: T, rhs: T) -> Bool {
  return lhs.isEqual(to: rhs)
}

extension FloatingPoint {
  @_transparent
  public static func < (lhs: Self, rhs: Self) -> Bool {
    return lhs.isLess(than: rhs)
  }

  @_transparent
  public static func <= (lhs: Self, rhs: Self) -> Bool {
    return lhs.isLessThanOrEqualTo(rhs)
  }

  @_transparent
  public static func > (lhs: Self, rhs: Self) -> Bool {
    return rhs.isLess(than: lhs)
  }

  @_transparent
  public static func >= (lhs: Self, rhs: Self) -> Bool {
    return rhs.isLessThanOrEqualTo(lhs)
  }
}

/// A radix-2 (binary) floating-point type.
///
/// The `BinaryFloatingPoint` protocol extends the `FloatingPoint` protocol
/// with operations specific to floating-point binary types, as defined by the
/// [IEEE 754 specification][spec]. `BinaryFloatingPoint` is implemented in
/// the standard library by `Float`, `Double`, and `Float80` where available.
///
/// [spec]: http://ieeexplore.ieee.org/servlet/opac?punumber=4610933
///
/// - SeeAlso: `FloatingPoint`
public protocol BinaryFloatingPoint: FloatingPoint, ExpressibleByFloatLiteral {

  /// A type that represents the encoded significand of a value.
  associatedtype RawSignificand: UnsignedInteger

  /// A type that represents the encoded exponent of a value.
  associatedtype RawExponent: UnsignedInteger

  /// Creates a new instance from the specified sign and bit patterns.
  ///
  /// The values passed as `exponentBitPattern` and `significandBitPattern` are
  /// interpreted in the binary interchange format defined by the [IEEE 754
  /// specification][spec].
  ///
  /// [spec]: http://ieeexplore.ieee.org/servlet/opac?punumber=4610933
  ///
  /// - Parameters:
  ///   - sign: The sign of the new value.
  ///   - exponentBitPattern: The bit pattern to use for the exponent field of
  ///     the new value.
  ///   - significandBitPattern: The bit pattern to use for the significand
  ///     field of the new value.
  init(sign: FloatingPointSign,
       exponentBitPattern: RawExponent,
       significandBitPattern: RawSignificand)

  /// Creates a new instance from the given value, rounded to the closest
  /// possible representation.
  ///
  /// - Parameter value: A floating-point value.
  init(_ value: Float)

  /// Creates a new instance from the given value, rounded to the closest
  /// possible representation.
  ///
  /// - Parameter value: A floating-point value.
  init(_ value: Double)

#if (!os(Windows) || CYGWIN) && (arch(i386) || arch(x86_64))
  /// Creates a new instance from the given value, rounded to the closest
  /// possible representation.
  ///
  /// - Parameter value: A floating-point value.
  init(_ value: Float80)
#endif

  /*  TODO: Implement these once it becomes possible to do so (requires revised
      Integer protocol).
  /// Creates a new instance from the given value, rounded to the closest
  /// possible representation.
  ///
  /// - Parameter value: A floating-point value.
  init<Source: BinaryFloatingPoint>(_ value: Source)

  /// Creates a new instance equivalent to the exact given value.
  ///
  /// If the value you pass as `value` can't be represented exactly, the result
  /// of this initializer is `nil`.
  ///
  /// - Parameter value: A floating-point value to represent.
  init?<Source: BinaryFloatingPoint>(exactly value: Source)
  */

  /// The number of bits used to represent the type's exponent.
  ///
  /// A binary floating-point type's `exponentBitCount` imposes a limit on the
  /// range of the exponent for normal, finite values. The *exponent bias* of
  /// a type `F` can be calculated as the following, where `**` is
  /// exponentiation:
  ///
  ///     let bias = 2 ** (F.exponentBitCount - 1) - 1
  ///
  /// The least normal exponent for values of the type `F` is `1 - bias`, and
  /// the largest finite exponent is `bias`. An all-zeros exponent is reserved
  /// for subnormals and zeros, and an all-ones exponent is reserved for
  /// infinity and NaN.
  ///
  /// For example, the `Float` type has an `exponentBitCount` of 8, which gives
  /// an exponent bias of `127` by the calculation above.
  ///
  ///     let bias = 2 ** (Float.exponentBitCount - 1) - 1
  ///     // bias == 127
  ///     print(Float.greatestFiniteMagnitude.exponent)
  ///     // Prints "127"
  ///     print(Float.leastNormalMagnitude.exponent)
  ///     // Prints "-126"
  static var exponentBitCount: Int { get }

  /// The available number of fractional significand bits.
  ///
  /// For fixed-width floating-point types, this is the actual number of
  /// fractional significand bits.
  ///
  /// For extensible floating-point types, `significandBitCount` should be the
  /// maximum allowed significand width (without counting any leading integral
  /// bit of the significand). If there is no upper limit, then
  /// `significandBitCount` should be `Int.max`.
  ///
  /// Note that `Float80.significandBitCount` is 63, even though 64 bits are
  /// used to store the significand in the memory representation of a
  /// `Float80` (unlike other floating-point types, `Float80` explicitly
  /// stores the leading integral significand bit, but the
  /// `BinaryFloatingPoint` APIs provide an abstraction so that users don't
  /// need to be aware of this detail).
  static var significandBitCount: Int { get }

  /// The raw encoding of the value's exponent field.
  ///
  /// This value is unadjusted by the type's exponent bias.
  ///
  /// - SeeAlso: `exponentBitCount`
  var exponentBitPattern: RawExponent { get }

  /// The raw encoding of the value's significand field.
  ///
  /// The `significandBitPattern` property does not include the leading
  /// integral bit of the significand, even for types like `Float80` that
  /// store it explicitly.
  var significandBitPattern: RawSignificand { get }

  /// The floating-point value with the same sign and exponent as this value,
  /// but with a significand of 1.0.
  ///
  /// A *binade* is a set of binary floating-point values that all have the
  /// same sign and exponent. The `binade` property is a member of the same
  /// binade as this value, but with a unit significand.
  ///
  /// In this example, `x` has a value of `21.5`, which is stored as
  /// `1.34375 * 2**4`, where `**` is exponentiation. Therefore, `x.binade` is
  /// equal to `1.0 * 2**4`, or `16.0`.
  ///
  ///     let x = 21.5
  ///     // x.significand == 1.34375
  ///     // x.exponent == 4
  ///
  ///     let y = x.binade
  ///     // y == 16.0
  ///     // y.significand == 1.0
  ///     // y.exponent == 4
  var binade: Self { get }

  /// The number of bits required to represent the value's significand.
  ///
  /// If this value is a finite nonzero number, `significandWidth` is the
  /// number of fractional bits required to represent the value of
  /// `significand`; otherwise, `significandWidth` is -1. The value of
  /// `significandWidth` is always -1 or between zero and
  /// `significandBitCount`. For example:
  ///
  /// - For any representable power of two, `significandWidth` is zero, because
  ///   `significand` is `1.0`.
  /// - If `x` is 10, `x.significand` is `1.01` in binary, so
  ///   `x.significandWidth` is 2.
  /// - If `x` is Float.pi, `x.significand` is `1.10010010000111111011011` in
  ///   binary, and `x.significandWidth` is 23.
  var significandWidth: Int { get }

  /*  TODO: Implement these once it becomes possible to do so. (Requires
   *  revised Integer protocol).
  func isEqual<Other: BinaryFloatingPoint>(to other: Other) -> Bool

  func isLess<Other: BinaryFloatingPoint>(than other: Other) -> Bool

  func isLessThanOrEqualTo<Other: BinaryFloatingPoint>(other: Other) -> Bool

  func isTotallyOrdered<Other: BinaryFloatingPoint>(belowOrEqualTo other: Other) -> Bool
  */
}

extension FloatingPoint {

  public static var ulpOfOne: Self {
    return Self(1).ulp
  }

  @_transparent
  public func rounded(_ rule: FloatingPointRoundingRule) -> Self {
    var lhs = self
    lhs.round(rule)
    return lhs
  }

  /// Returns this value rounded to an integral value using "schoolbook
  /// rounding."
  ///
  /// The `rounded()` method uses the `.toNearestOrAwayFromZero` rounding rule,
  /// where a value halfway between two integral values is rounded to the one
  /// with greater magnitude. The following example rounds several values
  /// using this default rule:
  ///
  ///     (5.2).rounded()
  ///     // 5.0
  ///     (5.5).rounded()
  ///     // 6.0
  ///     (-5.2).rounded()
  ///     // -5.0
  ///     (-5.5).rounded()
  ///     // -6.0
  ///
  /// To specify an alternative rule for rounding, use the `rounded(_:)` method
  /// instead.
  ///
  /// - Returns: The nearest integral value, or, if two integral values are
  ///   equally close, the integral value with greater magnitude.
  ///
  /// - SeeAlso: `rounded(_:)`, `round()`, `FloatingPointRoundingRule`
  @_transparent
  public func rounded() -> Self {
    return rounded(.toNearestOrAwayFromZero)
  }

  /// Rounds this value to an integral value using "schoolbook rounding."
  ///
  /// The `round()` method uses the `.toNearestOrAwayFromZero` rounding rule,
  /// where a value halfway between two integral values is rounded to the one
  /// with greater magnitude. The following example rounds several values
  /// using this default rule:
  ///
  ///     var x = 5.2
  ///     x.round()
  ///     // x == 5.0
  ///     var y = 5.5
  ///     y.round()
  ///     // y == 6.0
  ///     var z = -5.5
  ///     z.round()
  ///     // z == -6.0
  ///
  /// To specify an alternative rule for rounding, use the `round(_:)` method
  /// instead.
  ///
  /// - SeeAlso: `round(_:)`, `rounded()`, `FloatingPointRoundingRule`
  @_transparent
  public mutating func round() {
    round(.toNearestOrAwayFromZero)
  }

  @_transparent
  public var nextDown: Self {
    return -(-self).nextUp
  }

  @_transparent
  public func truncatingRemainder(dividingBy other: Self) -> Self {
    var lhs = self
    lhs.formTruncatingRemainder(dividingBy: other)
    return lhs
  }

  @_transparent
  public func remainder(dividingBy other: Self) -> Self {
    var lhs = self
    lhs.formRemainder(dividingBy: other)
    return lhs
  }

  @_transparent
  public func squareRoot( ) -> Self {
    var lhs = self
    lhs.formSquareRoot( )
    return lhs
  }

  @_transparent
  public func addingProduct(_ lhs: Self, _ rhs: Self) -> Self {
    var addend = self
    addend.addProduct(lhs, rhs)
    return addend
  }

  public static func minimum(_ x: Self, _ y: Self) -> Self {
    if x.isSignalingNaN || y.isSignalingNaN {
      //  Produce a quiet NaN matching platform arithmetic behavior.
      return x + y
    }
    if x <= y || y.isNaN { return x }
    return y
  }

  public static func maximum(_ x: Self, _ y: Self) -> Self {
    if x.isSignalingNaN || y.isSignalingNaN {
      //  Produce a quiet NaN matching platform arithmetic behavior.
      return x + y
    }
    if x > y || y.isNaN { return x }
    return y
  }

  public static func minimumMagnitude(_ x: Self, _ y: Self) -> Self {
    if x.isSignalingNaN || y.isSignalingNaN {
      //  Produce a quiet NaN matching platform arithmetic behavior.
      return x + y
    }
    if x.magnitude <= y.magnitude || y.isNaN { return x }
    return y
  }

  public static func maximumMagnitude(_ x: Self, _ y: Self) -> Self {
    if x.isSignalingNaN || y.isSignalingNaN {
      //  Produce a quiet NaN matching platform arithmetic behavior.
      return x + y
    }
    if x.magnitude > y.magnitude || y.isNaN { return x }
    return y
  }

  public var floatingPointClass: FloatingPointClassification {
    if isSignalingNaN { return .signalingNaN }
    if isNaN { return .quietNaN }
    if isInfinite { return sign == .minus ? .negativeInfinity : .positiveInfinity }
    if isNormal { return sign == .minus ? .negativeNormal : .positiveNormal }
    if isSubnormal { return sign == .minus ? .negativeSubnormal : .positiveSubnormal }
    return sign == .minus ? .negativeZero : .positiveZero
  }
}

extension BinaryFloatingPoint {

  /// The radix, or base of exponentiation, for this floating-point type.
  ///
  /// All binary floating-point types have a radix of 2. The magnitude of a
  /// floating-point value `x` of type `F` can be calculated by using the
  /// following formula, where `**` is exponentiation:
  ///
  ///     let magnitude = x.significand * F.radix ** x.exponent
  public static var radix: Int { return 2 }

  public init(signOf: Self, magnitudeOf: Self) {
    self.init(sign: signOf.sign,
      exponentBitPattern: magnitudeOf.exponentBitPattern,
      significandBitPattern: magnitudeOf.significandBitPattern)
  }

  public func isTotallyOrdered(belowOrEqualTo other: Self) -> Bool {
    // Quick return when possible.
    if self < other { return true }
    if other > self { return false }
    // Self and other are either equal or unordered.
    // Every negative-signed value (even NaN) is less than every positive-
    // signed value, so if the signs do not match, we simply return the
    // sign bit of self.
    if sign != other.sign { return sign == .minus }
    // Sign bits match; look at exponents.
    if exponentBitPattern > other.exponentBitPattern { return sign == .minus }
    if exponentBitPattern < other.exponentBitPattern { return sign == .plus }
    // Signs and exponents match, look at significands.
    if significandBitPattern > other.significandBitPattern {
      return sign == .minus
    }
    if significandBitPattern < other.significandBitPattern {
      return sign == .plus
    }
    //  Sign, exponent, and significand all match.
    return true
  }


  /*  TODO: uncomment these default implementations when it becomes possible
      to use them.
  //  TODO: The following comparison implementations are not quite correct for
  //  the unusual case where one type has more exponent range and the other
  //  uses more fractional bits, *and* the value with more exponent range is
  //  subnormal when converted to the other type. This is an extremely niche
  //  corner case, however (it cannot occur with the usual IEEE 754 floating-
  //  point types). Nonetheless, this should be fixed someday.
  public func isEqual<Other: BinaryFloatingPoint>(to other: Other) -> Bool {
    if Self.significandBitCount >= Other.significandBitCount {
      return self.isEqual(to: Self(other))
    }
    return other.isEqual(to: Other(self))
  }

  public func isLess<Other: BinaryFloatingPoint>(than other: Other) -> Bool {
    if Self.significandBitCount >= Other.significandBitCount {
      return self.isLess(than: Self(other))
    }
    return Other(self).isLess(than: other)
  }

  public func isLessThanOrEqualTo<Other: BinaryFloatingPoint>(other: Other) -> Bool {
    if Self.significandBitCount >= Other.significandBitCount {
      return self.isLessThanOrEqualTo(Self(other))
    }
    return Other(self).isLessThanOrEqualTo(other)
  }

  public func isTotallyOrdered<Other: BinaryFloatingPoint>(belowOrEqualTo other: Other) -> Bool {
    if Self.significandBitCount >= Other.significandBitCount {
      return self.totalOrder(with: Self(other))
    }
    return Other(self).totalOrder(with: other)
  }
  */
}

/// Returns the absolute value of `x`.
@_transparent
public func abs<T : FloatingPoint>(_ x: T) -> T where T.Magnitude == T {
  return x.magnitude
}

extension FloatingPoint {
  @available(*, unavailable, message: "Use bitPattern property instead")
  public func _toBitPattern() -> UInt {
    fatalError("unavailable")
  }

  @available(*, unavailable, message: "Use init(bitPattern:) instead")
  public static func _fromBitPattern(_ bits: UInt) -> Self {
    fatalError("unavailable")
  }
}

extension BinaryFloatingPoint {
  @available(*, unavailable, renamed: "isSignalingNaN")
  public var isSignaling: Bool {
    fatalError("unavailable")
  }

  @available(*, unavailable, renamed: "nan")
  public var NaN: Bool {
    fatalError("unavailable")
  }
  @available(*, unavailable, renamed: "nan")
  public var quietNaN: Bool {
    fatalError("unavailable")
  }
}

@available(*, unavailable, renamed: "FloatingPoint")
public typealias FloatingPointType = FloatingPoint<|MERGE_RESOLUTION|>--- conflicted
+++ resolved
@@ -167,16 +167,12 @@
 ///     print("Average: \(average)°F in \(validTemps.count) " +
 ///           "out of \(tempsFahrenheit.count) observations.")
 ///     // Prints "Average: 74.84°F in 5 out of 7 observations."
-<<<<<<< HEAD
-public protocol FloatingPoint: Comparable, SignedArithmetic, Strideable {
+public protocol FloatingPoint:
+  Comparable, SignedArithmetic, Strideable, Hashable {
 
   // For the minimumMagnitude and maximumMagnitude methods
   // FIXME(integers): document me properly
   associatedtype Magnitude : Comparable = Self
-=======
-public protocol FloatingPoint: Comparable, Arithmetic,
-  SignedNumber, Strideable, Hashable {
->>>>>>> 81ed11cc
 
   /// A type that represents any written exponent.
   associatedtype Exponent: SignedInteger

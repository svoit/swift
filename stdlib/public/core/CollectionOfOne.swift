//===--- CollectionOfOne.swift - A Collection with one element --------===//
//
// This source file is part of the Swift.org open source project
//
// Copyright (c) 2014 - 2016 Apple Inc. and the Swift project authors
// Licensed under Apache License v2.0 with Runtime Library Exception
//
// See http://swift.org/LICENSE.txt for license information
// See http://swift.org/CONTRIBUTORS.txt for the list of Swift project authors
//
//===----------------------------------------------------------------------===//

/// An iterator that produces one or fewer instances of `Element`.
public struct IteratorOverOne<Element> : IteratorProtocol, Sequence {
  /// Construct an instance that generates `_element!`, or an empty
  /// sequence if `_element == nil`.
  public // @testable
  init(_elements: Element?) {
    self._elements = _elements
  }

  /// Advance to the next element and return it, or `nil` if no next
  /// element exists.
  ///
  /// - Requires: `next()` has not been applied to a copy of `self`
  ///   since the copy was made, and no preceding call to `self.next()`
  ///   has returned `nil`.
  public mutating func next() -> Element? {
    let result = _elements
    _elements = nil
    return result
  }

  internal var _elements: Element?
}

/// A collection containing a single element of type `Element`.
public struct CollectionOfOne<Element> : Collection {

  /// Construct an instance containing just `element`.
  public init(_ element: Element) {
    self._element = element
  }

  /// The position of the first element.
  public var startIndex: Int {
    return 0
  }

  /// The "past the end" position; always identical to
  /// `startIndex.successor()`.
  ///
  /// - Note: `endIndex` is not a valid argument to `subscript`.
  public var endIndex: Int {
    return 1
  }

<<<<<<< HEAD
  /// Return a *iterator* over the elements of this *sequence*.
=======
  /// Returns a generator over the elements of this sequence.
>>>>>>> b480ab1f
  ///
  /// - Complexity: O(1).
  public func iterator() -> IteratorOverOne<Element> {
    return IteratorOverOne(_elements: _element)
  }

  /// Access the element at `position`.
  ///
  /// - Requires: `position == 0`.
  public subscript(position: Int) -> Element {
    _require(position == 0, "Index out of range")
    return _element
  }

  /// The number of elements (always one).
  public var count: Int {
    return 1
  }

  internal let _element: Element
}

extension CollectionOfOne : CustomReflectable {
  public var customMirror: Mirror {
    return Mirror(self, children: ["element": _element])
  }
}

@available(*, unavailable, renamed="IteratorOverOne")
public struct GeneratorOfOne<Element> {}

extension IteratorOverOne {
  @available(*, unavailable, renamed="iterator")
  public func generate() -> IteratorOverOne<Element> {
    fatalError("unavailable function can't be called")
  }
}<|MERGE_RESOLUTION|>--- conflicted
+++ resolved
@@ -55,11 +55,7 @@
     return 1
   }
 
-<<<<<<< HEAD
-  /// Return a *iterator* over the elements of this *sequence*.
-=======
-  /// Returns a generator over the elements of this sequence.
->>>>>>> b480ab1f
+  /// Returns an iterator over the elements of this sequence.
   ///
   /// - Complexity: O(1).
   public func iterator() -> IteratorOverOne<Element> {

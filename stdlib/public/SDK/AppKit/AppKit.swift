//===----------------------------------------------------------------------===//
//
// This source file is part of the Swift.org open source project
//
// Copyright (c) 2014 - 2016 Apple Inc. and the Swift project authors
// Licensed under Apache License v2.0 with Runtime Library Exception
//
// See http://swift.org/LICENSE.txt for license information
// See http://swift.org/CONTRIBUTORS.txt for the list of Swift project authors
//
//===----------------------------------------------------------------------===//

import Foundation
@_exported import AppKit

<<<<<<< HEAD
struct _NSCursorMirror : _Mirror {
  var _value: NSCursor

  init(_ v: NSCursor) { _value = v }

  var value: Any { return _value }

  var valueType: Any.Type { return (_value as Any).dynamicType }

  var objectIdentifier: ObjectIdentifier? { return .None }

  var count: Int { return 0 }

  subscript(_: Int) -> (String, _Mirror) {
    _requirementFailure("_Mirror access out of bounds")
=======
extension NSCursor : CustomPlaygroundQuickLookable {
  public func customPlaygroundQuickLook() -> PlaygroundQuickLook {
    return .Image(image)
>>>>>>> 87681ef0
  }
}

<<<<<<< HEAD
extension NSCursor : _Reflectable {
  public func _getMirror() -> _Mirror {
    return _NSCursorMirror(self)
  }
}

struct _NSViewMirror : _Mirror {
  static var _views = Set<NSView>()

  var _v : NSView
  
  init(_ v : NSView) { _v = v }
  
  var value: Any { return _v }
  
  var valueType: Any.Type { return (_v as Any).dynamicType }
  
  var objectIdentifier: ObjectIdentifier? { return .None }
  
  var count: Int { return 0 }
  
  subscript(_: Int) -> (String, _Mirror) {
    _requirementFailure("_Mirror access out of bounds")
  }
  
  var summary: String { return "" }
  
  var quickLookObject: PlaygroundQuickLook? {
    // adapted from the Xcode QuickLooks implementation
    
    var result: PlaygroundQuickLook? = nil
    
=======
internal struct _NSViewQuickLookState {
  static var views = Set<NSView>()
}

extension NSView : CustomPlaygroundQuickLookable {
  public func customPlaygroundQuickLook() -> PlaygroundQuickLook {
>>>>>>> 87681ef0
    // if you set NSView.needsDisplay, you can get yourself in a recursive scenario where the same view
    // could need to draw itself in order to get a QLObject for itself, which in turn if your code was
    // instrumented to log on-draw, would cause yourself to get back here and so on and so forth
    // until you run out of stack and crash
    // This code checks that we aren't trying to log the same view recursively - and if so just returns
    // an empty view, which is probably a safer option than crashing
    // FIXME: is there a way to say "cacheDisplayInRect butDoNotRedrawEvenIfISaidSo"?
<<<<<<< HEAD
    if !_NSViewMirror._views.contains(_v) {
      _NSViewMirror._views.insert(_v)
      
      let bounds = _v.bounds
      if let b = _v.bitmapImageRepForCachingDisplayIn(bounds) {
        _v.cacheDisplayIn(bounds, to: b)
        result = .Some(.View(b))
=======
    if _NSViewQuickLookState.views.contains(self) {
      return .View(NSImage())
    } else {
      _NSViewQuickLookState.views.insert(self)
      let result: PlaygroundQuickLook
      if let b = bitmapImageRepForCachingDisplayInRect(bounds) {
        cacheDisplayInRect(bounds, toBitmapImageRep: b)
        result = .View(b)
      } else {
        result = .View(NSImage())
>>>>>>> 87681ef0
      }
      _NSViewQuickLookState.views.remove(self)
      return result
    }
<<<<<<< HEAD
    
    return result
    
  }
  
  var disposition : _MirrorDisposition { return .Aggregate }
}

extension NSView : _Reflectable {
  /// Returns a mirror that reflects `self`.
  public func _getMirror() -> _Mirror {
    return _NSViewMirror(self)
=======
>>>>>>> 87681ef0
  }
}

// Overlays for variadics.

public extension NSGradient {
  convenience init?(colorsAndLocations objects: (NSColor, CGFloat)...) {
    self.init(
      colors: objects.map { $0.0 },
      atLocations: objects.map { $0.1 },
      colorSpace: NSColorSpace.genericRGB())
  }
}

// Fix the ARGV type of NSApplicationMain, which nonsensically takes
// argv as a const char**.
@_silgen_name("NSApplicationMain")
public func NSApplicationMain(
  argc: Int32, _ argv: UnsafeMutablePointer<UnsafeMutablePointer<CChar>>
) -> Int32

extension NSColor : _ColorLiteralConvertible {
  public required convenience init(colorLiteralRed red: Float, green: Float,
                                   blue: Float, alpha: Float) {
    self.init(srgbRed: CGFloat(red), green: CGFloat(green),
              blue: CGFloat(blue), alpha: CGFloat(alpha))
  }
}

public typealias _ColorLiteralType = NSColor

extension NSImage : _ImageLiteralConvertible {
  private convenience init!(failableImageLiteral name: String) {
    self.init(named: name)
  }

  public required convenience init(imageLiteral name: String) {
    self.init(failableImageLiteral: name)
  }
}

public typealias _ImageLiteralType = NSImage<|MERGE_RESOLUTION|>--- conflicted
+++ resolved
@@ -13,71 +13,18 @@
 import Foundation
 @_exported import AppKit
 
-<<<<<<< HEAD
-struct _NSCursorMirror : _Mirror {
-  var _value: NSCursor
-
-  init(_ v: NSCursor) { _value = v }
-
-  var value: Any { return _value }
-
-  var valueType: Any.Type { return (_value as Any).dynamicType }
-
-  var objectIdentifier: ObjectIdentifier? { return .None }
-
-  var count: Int { return 0 }
-
-  subscript(_: Int) -> (String, _Mirror) {
-    _requirementFailure("_Mirror access out of bounds")
-=======
 extension NSCursor : CustomPlaygroundQuickLookable {
-  public func customPlaygroundQuickLook() -> PlaygroundQuickLook {
+  public var customPlaygroundQuickLook: PlaygroundQuickLook {
     return .Image(image)
->>>>>>> 87681ef0
   }
 }
 
-<<<<<<< HEAD
-extension NSCursor : _Reflectable {
-  public func _getMirror() -> _Mirror {
-    return _NSCursorMirror(self)
-  }
-}
-
-struct _NSViewMirror : _Mirror {
-  static var _views = Set<NSView>()
-
-  var _v : NSView
-  
-  init(_ v : NSView) { _v = v }
-  
-  var value: Any { return _v }
-  
-  var valueType: Any.Type { return (_v as Any).dynamicType }
-  
-  var objectIdentifier: ObjectIdentifier? { return .None }
-  
-  var count: Int { return 0 }
-  
-  subscript(_: Int) -> (String, _Mirror) {
-    _requirementFailure("_Mirror access out of bounds")
-  }
-  
-  var summary: String { return "" }
-  
-  var quickLookObject: PlaygroundQuickLook? {
-    // adapted from the Xcode QuickLooks implementation
-    
-    var result: PlaygroundQuickLook? = nil
-    
-=======
 internal struct _NSViewQuickLookState {
   static var views = Set<NSView>()
 }
 
 extension NSView : CustomPlaygroundQuickLookable {
-  public func customPlaygroundQuickLook() -> PlaygroundQuickLook {
->>>>>>> 87681ef0
+  public var customPlaygroundQuickLook: PlaygroundQuickLook {
     // if you set NSView.needsDisplay, you can get yourself in a recursive scenario where the same view
     // could need to draw itself in order to get a QLObject for itself, which in turn if your code was
     // instrumented to log on-draw, would cause yourself to get back here and so on and so forth
@@ -85,15 +32,6 @@
     // This code checks that we aren't trying to log the same view recursively - and if so just returns
     // an empty view, which is probably a safer option than crashing
     // FIXME: is there a way to say "cacheDisplayInRect butDoNotRedrawEvenIfISaidSo"?
-<<<<<<< HEAD
-    if !_NSViewMirror._views.contains(_v) {
-      _NSViewMirror._views.insert(_v)
-      
-      let bounds = _v.bounds
-      if let b = _v.bitmapImageRepForCachingDisplayIn(bounds) {
-        _v.cacheDisplayIn(bounds, to: b)
-        result = .Some(.View(b))
-=======
     if _NSViewQuickLookState.views.contains(self) {
       return .View(NSImage())
     } else {
@@ -104,26 +42,10 @@
         result = .View(b)
       } else {
         result = .View(NSImage())
->>>>>>> 87681ef0
       }
       _NSViewQuickLookState.views.remove(self)
       return result
     }
-<<<<<<< HEAD
-    
-    return result
-    
-  }
-  
-  var disposition : _MirrorDisposition { return .Aggregate }
-}
-
-extension NSView : _Reflectable {
-  /// Returns a mirror that reflects `self`.
-  public func _getMirror() -> _Mirror {
-    return _NSViewMirror(self)
-=======
->>>>>>> 87681ef0
   }
 }
 
